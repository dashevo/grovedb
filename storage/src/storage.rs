--- conflicted
+++ resolved
@@ -3,7 +3,7 @@
     collections::{btree_map::IntoValues, BTreeMap},
 };
 
-use costs::{CostContext, CostsExt, OperationCost};
+use costs::{CostContext, CostResult, CostsExt, OperationCost};
 use visualize::visualize_to_vec;
 
 /// Top-level storage abstraction.
@@ -42,23 +42,10 @@
 
     /// Consumes and applies multi-context batch.
     fn commit_multi_context_batch(
-<<<<<<< HEAD
-        &self,
-        batch: StorageBatch,
-    ) -> CostContext<Result<(), Self::Error>>;
-
-    /// Consumes and applies multi-context batch on transaction.
-    fn commit_multi_context_batch_with_transaction(
-        &self,
-        batch: StorageBatch,
-        transaction: &'db Self::Transaction,
-    ) -> CostContext<Result<(), Self::Error>>;
-=======
         &self,
         batch: StorageBatch,
         transaction: Option<&'db Self::Transaction>,
-    ) -> Result<(), Self::Error>;
->>>>>>> 31f98a3b
+    ) -> CostResult<(), Self::Error>;
 
     /// Forces data to be written
     fn flush(&self) -> Result<(), Self::Error>;
@@ -230,17 +217,10 @@
 
 #[derive(Default)]
 struct Operations {
-<<<<<<< HEAD
-    data: HashMap<Vec<u8>, AbstractBatchOperation>,
-    roots: HashMap<Vec<u8>, AbstractBatchOperation>,
-    aux: HashMap<Vec<u8>, AbstractBatchOperation>,
-    meta: HashMap<Vec<u8>, AbstractBatchOperation>,
-=======
-    data: BTreeMap<Vec<u8>, BatchOperation>,
-    roots: BTreeMap<Vec<u8>, BatchOperation>,
-    aux: BTreeMap<Vec<u8>, BatchOperation>,
-    meta: BTreeMap<Vec<u8>, BatchOperation>,
->>>>>>> 31f98a3b
+    data: BTreeMap<Vec<u8>, AbstractBatchOperation>,
+    roots: BTreeMap<Vec<u8>, AbstractBatchOperation>,
+    aux: BTreeMap<Vec<u8>, AbstractBatchOperation>,
+    meta: BTreeMap<Vec<u8>, AbstractBatchOperation>,
 }
 
 impl std::fmt::Debug for Operations {
