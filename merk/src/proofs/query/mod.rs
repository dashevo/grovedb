--- conflicted
+++ resolved
@@ -289,19 +289,15 @@
 }
 
 impl QueryItem {
-<<<<<<< HEAD
     pub fn processing_footprint(&self) -> u32 {
         match self {
             QueryItem::Key(key) => key.len() as u32,
             QueryItem::RangeFull(_) => 0u32,
-            _ => (self.lower_bound().0.len() + self.upper_bound().0.len()) as u32,
-        }
-    }
-
-    pub fn lower_bound(&self) -> (&[u8], bool) {
-=======
+            _ => (self.lower_bound().0.map_or(0u32, |x| x.len() as u32) + self.upper_bound().0.map_or(0u32, |x| x.len() as u32)),
+        }
+    }
+
     pub fn lower_bound(&self) -> (Option<&[u8]>, bool) {
->>>>>>> e044ec00
         match self {
             QueryItem::Key(key) => (Some(key.as_slice()), false),
             QueryItem::Range(range) => (Some(range.start.as_ref()), false),
