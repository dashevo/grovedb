--- conflicted
+++ resolved
@@ -250,16 +250,12 @@
     /// check adds some overhead, so if you are sure your batch is sorted and
     /// unique you can use the unsafe `prove_unchecked` for a small performance
     /// gain.
-<<<<<<< HEAD
     pub fn prove(
-        &'ctx self,
+        &self,
         query: Query,
         limit: Option<u16>,
         offset: Option<u16>,
     ) -> Result<ProofConstructionResult> {
-=======
-    pub fn prove(&self, query: Query, limit: Option<u16>, offset: Option<u16>) -> Result<Vec<u8>> {
->>>>>>> bf68366f
         let left_to_right = query.left_to_right;
         let (proof, limit, offset) = self.prove_unchecked(query, limit, offset, left_to_right)?;
 
