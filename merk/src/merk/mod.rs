pub mod chunks;
// TODO
// pub mod restore;
use std::{cell::Cell, cmp::Ordering, collections::LinkedList, fmt};

use anyhow::{anyhow, bail, Result};
use storage::{self, Batch, RawIterator, StorageContext};

use crate::{
    proofs::{encode_into, query::QueryItem, Op as ProofOp, Query},
    tree::{Commit, Fetch, Hash, Link, MerkBatch, Op, RefWalker, Tree, Walker, NULL_HASH},
};

const ROOT_KEY_KEY: &[u8] = b"root";

pub struct ProofConstructionResult {
    pub proof: Vec<u8>,
    pub limit: Option<u16>,
    pub offset: Option<u16>,
}

impl ProofConstructionResult {
    pub fn new(proof: Vec<u8>, limit: Option<u16>, offset: Option<u16>) -> Self {
        Self {
            proof,
            limit,
            offset,
        }
    }
}

pub struct ProofWithoutEncodingResult {
    pub proof: LinkedList<ProofOp>,
    pub limit: Option<u16>,
    pub offset: Option<u16>,
}

impl ProofWithoutEncodingResult {
    pub fn new(proof: LinkedList<ProofOp>, limit: Option<u16>, offset: Option<u16>) -> Self {
        Self {
            proof,
            limit,
            offset,
        }
    }
}

<<<<<<< HEAD
=======
/// KVIterator allows you to lazily iterate over each kv pair of a subtree
pub struct KVIterator<'a, I: RawIterator> {
    raw_iter: I,
    query: &'a Query,
    left_to_right: bool,
    query_iterator: Box<dyn Iterator<Item = &'a QueryItem> + 'a>,
    current_query_item: Option<&'a QueryItem>,
}

impl<'a, I: RawIterator> KVIterator<'a, I> {
    pub fn new(raw_iter: I, query: &'a Query) -> Self {
        let mut iterator = KVIterator {
            raw_iter,
            query,
            left_to_right: query.left_to_right,
            current_query_item: None,
            query_iterator: query.directional_iter(query.left_to_right),
        };
        iterator.seek();
        iterator
    }

    /// Returns the current node the iter points to if it's valid for the given
    /// query item returns None otherwise
    fn get_kv(&mut self, query_item: &QueryItem) -> Option<(Vec<u8>, Vec<u8>)> {
        if query_item.iter_is_valid_for_type(&self.raw_iter, None, self.left_to_right) {
            let kv = (
                self.raw_iter
                    .key()
                    .expect("key must exist as iter is valid")
                    .to_vec(),
                self.raw_iter
                    .value()
                    .expect("value must exists as iter is valid")
                    .to_vec(),
            );
            if self.left_to_right {
                self.raw_iter.next()
            } else {
                self.raw_iter.prev()
            }
            Some(kv)
        } else {
            None
        }
    }

    /// Moves the iter to the start of the next query item
    fn seek(&mut self) {
        self.current_query_item = self.query_iterator.next();
        if let Some(query_item) = self.current_query_item {
            query_item.seek_for_iter(&mut self.raw_iter, self.left_to_right);
        }
    }
}

impl<'a, I: RawIterator> Iterator for KVIterator<'a, I> {
    type Item = (Vec<u8>, Vec<u8>);

    fn next(&mut self) -> Option<Self::Item> {
        if let Some(query_item) = self.current_query_item {
            let kv_pair = self.get_kv(&query_item);

            if kv_pair.is_some() {
                return kv_pair;
            } else {
                self.seek();
                self.next()
            }
        } else {
            None
        }
    }
}

>>>>>>> e044ec00
/// A handle to a Merkle key/value store backed by RocksDB.
pub struct Merk<S> {
    pub(crate) tree: Cell<Option<Tree>>,
    pub storage: S,
}

impl<S> fmt::Debug for Merk<S> {
    fn fmt(&self, f: &mut fmt::Formatter<'_>) -> fmt::Result {
        f.debug_struct("Merk").finish()
    }
}

pub type UseTreeMutResult = Result<Vec<(Vec<u8>, Option<Vec<u8>>)>>;

impl<'db, S> Merk<S>
where
    S: StorageContext<'db>,
    <S as StorageContext<'db>>::Error: std::error::Error,
{
    pub fn open(storage: S) -> Result<Self> {
        let mut merk = Self {
            tree: Cell::new(None),
            storage,
        };
        merk.load_root()?;

        Ok(merk)
    }

    /// Deletes tree data
    pub fn clear(&mut self) -> Result<()> {
        let mut iter = self.storage.raw_iter();
        iter.seek_to_first();
        let mut to_delete = self.storage.new_batch();
        while iter.valid() {
            if let Some(key) = iter.key() {
                to_delete.delete(key)?;
            }
            iter.next();
        }
        self.storage.commit_batch(to_delete)?;
        self.tree.set(None);
        Ok(())
    }

    /// Gets an auxiliary value.
    pub fn get_aux(&self, key: &[u8]) -> Result<Option<Vec<u8>>> {
        Ok(self.storage.get_aux(key)?)
    }

    /// Gets a value for the given key. If the key is not found, `None` is
    /// returned.
    ///
    /// Note that this is essentially the same as a normal RocksDB `get`, so
    /// should be a fast operation and has almost no tree overhead.
    pub fn get(&self, key: &[u8]) -> Result<Option<Vec<u8>>> {
        self.get_node_fn(key, |node| node.value().to_vec())
    }

    /// Gets a hash of a node by a given key, `None` is returned in case
    /// when node not found by the key.
    pub fn get_hash(&self, key: &[u8]) -> Result<Option<[u8; 32]>> {
        self.get_node_fn(key, |node| node.hash())
    }

    /// Generic way to get a node's field
    fn get_node_fn<T, F>(&self, key: &[u8], f: F) -> Result<Option<T>>
    where
        F: FnOnce(&Tree) -> T,
    {
        self.use_tree(move |maybe_tree| {
            let mut cursor = match maybe_tree {
                None => return Ok(None), // empty tree
                Some(tree) => tree,
            };

            loop {
                if key == cursor.key() {
                    return Ok(Some(f(cursor)));
                }

                let left = key < cursor.key();
                let link = match cursor.link(left) {
                    None => return Ok(None), // not found
                    Some(link) => link,
                };

                let maybe_child = link.tree();
                match maybe_child {
                    None => {
                        // fetch from RocksDB
                        break Tree::get(&self.storage, key)
                            .map(|maybe_node| maybe_node.map(|node| f(&node)));
                    }
                    Some(child) => cursor = child, // traverse to child
                }
            }
        })
    }

    /// Returns the root hash of the tree (a digest for the entire store which
    /// proofs can be checked against). If the tree is empty, returns the null
    /// hash (zero-filled).
    pub fn root_hash(&self) -> Hash {
        self.use_tree(|tree| tree.map_or(NULL_HASH, |tree| tree.hash()))
    }

    /// Applies a batch of operations (puts and deletes) to the tree.
    ///
    /// This will fail if the keys in `batch` are not sorted and unique. This
    /// check creates some overhead, so if you are sure your batch is sorted and
    /// unique you can use the unsafe `apply_unchecked` for a small performance
    /// gain.
    ///
    /// # Example
    /// ```
    /// # let mut store = merk::test_utils::TempMerk::new();
    /// # store.apply::<_, Vec<_>>(&[(vec![4,5,6], Op::Put(vec![0]))], &[]).unwrap();
    ///
    /// use merk::Op;
    ///
    /// let batch = &[
    ///     (vec![1, 2, 3], Op::Put(vec![4, 5, 6])), // puts value [4,5,6] to key[1,2,3]
    ///     (vec![4, 5, 6], Op::Delete),             // deletes key [4,5,6]
    /// ];
    /// store.apply::<_, Vec<_>>(batch, &[]).unwrap();
    /// ```
    pub fn apply<KB, KA>(&mut self, batch: &MerkBatch<KB>, aux: &MerkBatch<KA>) -> Result<()>
    where
        KB: AsRef<[u8]>,
        KA: AsRef<[u8]>,
    {
        // ensure keys in batch are sorted and unique
        let mut maybe_prev_key: Option<&KB> = None;
        for (key, _) in batch.iter() {
            if let Some(prev_key) = maybe_prev_key {
                match prev_key.as_ref().cmp(key.as_ref()) {
                    Ordering::Greater => bail!("Keys in batch must be sorted"),
                    Ordering::Equal => bail!("Keys in batch must be unique"),
                    _ => (),
                }
            }
            maybe_prev_key = Some(key);
        }

        unsafe { self.apply_unchecked(batch, aux) }
    }

    /// Applies a batch of operations (puts and deletes) to the tree.
    ///
    /// # Safety
    /// This is unsafe because the keys in `batch` must be sorted and unique -
    /// if they are not, there will be undefined behavior. For a safe version of
    /// this method which checks to ensure the batch is sorted and unique, see
    /// `apply`.
    ///
    /// # Example
    /// ```
    /// # let mut store = merk::test_utils::TempMerk::new();
    /// # store.apply::<_, Vec<_>>(&[(vec![4,5,6], Op::Put(vec![0]))], &[]).unwrap();
    ///
    /// use merk::Op;
    ///
    /// let batch = &[
    ///     (vec![1, 2, 3], Op::Put(vec![4, 5, 6])), // puts value [4,5,6] to key [1,2,3]
    ///     (vec![4, 5, 6], Op::Delete),             // deletes key [4,5,6]
    /// ];
    /// unsafe { store.apply_unchecked::<_, Vec<_>>(batch, &[]).unwrap() };
    /// ```
    pub unsafe fn apply_unchecked<KB, KA>(
        &mut self,
        batch: &MerkBatch<KB>,
        aux: &MerkBatch<KA>,
    ) -> Result<()>
    where
        KB: AsRef<[u8]>,
        KA: AsRef<[u8]>,
    {
        let (maybe_tree, deleted_keys) = {
            let maybe_walker = self
                .tree
                .take()
                .take()
                .map(|tree| Walker::new(tree, self.source()));

            Walker::apply_to(maybe_walker, batch, self.source())?
        };
        self.tree.set(maybe_tree);

        // commit changes to db
        self.commit(deleted_keys, aux)
    }

    /// Creates a Merkle proof for the list of queried keys. For each key in the
    /// query, if the key is found in the store then the value will be proven to
    /// be in the tree. For each key in the query that does not exist in the
    /// tree, its absence will be proven by including boundary keys.
    ///
    /// The proof returned is in an encoded format which can be verified with
    /// `merk::verify`.
    ///
    /// This will fail if the keys in `query` are not sorted and unique. This
    /// check adds some overhead, so if you are sure your batch is sorted and
    /// unique you can use the unsafe `prove_unchecked` for a small performance
    /// gain.
    pub fn prove(
        &self,
        query: Query,
        limit: Option<u16>,
        offset: Option<u16>,
    ) -> Result<ProofConstructionResult> {
        let left_to_right = query.left_to_right;
        let (proof, limit, offset) = self.prove_unchecked(query, limit, offset, left_to_right)?;

        let mut bytes = Vec::with_capacity(128);
        encode_into(proof.iter(), &mut bytes);
        Ok(ProofConstructionResult::new(bytes, limit, offset))
    }

    /// Creates a Merkle proof for the list of queried keys. For each key in the
    /// query, if the key is found in the store then the value will be proven to
    /// be in the tree. For each key in the query that does not exist in the
    /// tree, its absence will be proven by including boundary keys.
    ///
    /// The proof returned is in an intermediate format to be later encoded
    ///
    /// This will fail if the keys in `query` are not sorted and unique. This
    /// check adds some overhead, so if you are sure your batch is sorted and
    /// unique you can use the unsafe `prove_unchecked` for a small performance
    /// gain.
    pub fn prove_without_encoding(
        &self,
        query: Query,
        limit: Option<u16>,
        offset: Option<u16>,
<<<<<<< HEAD
    ) -> Result<ProofConstructionResult> {
        let left_to_right = query.left_to_right;
        let (proof, limit, offset) = self.prove_unchecked(query, limit, offset, left_to_right)?;

        let mut bytes = Vec::with_capacity(128);
        encode_into(proof.iter(), &mut bytes);
        Ok(ProofConstructionResult::new(bytes, limit, offset))
    }

    /// Creates a Merkle proof for the list of queried keys. For each key in the
    /// query, if the key is found in the store then the value will be proven to
    /// be in the tree. For each key in the query that does not exist in the
    /// tree, its absence will be proven by including boundary keys.
    ///
    /// The proof returned is in an intermediate format to be later encoded
    ///
    /// This will fail if the keys in `query` are not sorted and unique. This
    /// check adds some overhead, so if you are sure your batch is sorted and
    /// unique you can use the unsafe `prove_unchecked` for a small performance
    /// gain.
    pub fn prove_without_encoding(
        &'ctx self,
        query: Query,
        limit: Option<u16>,
        offset: Option<u16>,
=======
>>>>>>> e044ec00
    ) -> Result<ProofWithoutEncodingResult> {
        let left_to_right = query.left_to_right;
        let (proof, limit, offset) = self.prove_unchecked(query, limit, offset, left_to_right)?;

        Ok(ProofWithoutEncodingResult::new(proof, limit, offset))
    }

    /// Creates a Merkle proof for the list of queried keys. For each key in
    /// the query, if the key is found in the store then the value will be
    /// proven to be in the tree. For each key in the query that does not
    /// exist in the tree, its absence will be proven by including
    /// boundary keys.
    /// The proof returned is in an encoded format which can be verified with
    /// `merk::verify`.
    ///
    /// This is unsafe because the keys in `query` must be sorted and unique -
    /// if they are not, there will be undefined behavior. For a safe version
    /// of this method which checks to ensure the batch is sorted and
    /// unique, see `prove`.
    pub fn prove_unchecked<Q, I>(
        &self,
        query: I,
        limit: Option<u16>,
        offset: Option<u16>,
        left_to_right: bool,
    ) -> Result<(LinkedList<ProofOp>, Option<u16>, Option<u16>)>
    where
        Q: Into<QueryItem>,
        I: IntoIterator<Item = Q>,
    {
        let query_vec: Vec<QueryItem> = query.into_iter().map(Into::into).collect();

        self.use_tree_mut(|maybe_tree| {
            let tree = maybe_tree.ok_or(anyhow!("Cannot create proof for empty tree"))?;

            let mut ref_walker = RefWalker::new(tree, self.source());
            let (proof, _, limit, offset, ..) =
                ref_walker.create_proof(query_vec.as_slice(), limit, offset, left_to_right)?;

            Ok((proof, limit, offset))
        })
    }

    pub fn commit<K>(&mut self, deleted_keys: LinkedList<Vec<u8>>, aux: &MerkBatch<K>) -> Result<()>
    where
        K: AsRef<[u8]>,
    {
        let mut batch = self.storage.new_batch();
        let mut to_batch = self.use_tree_mut(|maybe_tree| -> UseTreeMutResult {
            // TODO: concurrent commit
            if let Some(tree) = maybe_tree {
                // TODO: configurable committer
                let mut committer = MerkCommitter::new(tree.height(), 100);
                tree.commit(&mut committer)?;

                // update pointer to root node
                batch.put_root(ROOT_KEY_KEY, tree.key())?;

                Ok(committer.batch)
            } else {
                // empty tree, delete pointer to root
                batch.delete_root(ROOT_KEY_KEY)?;
                Ok(vec![])
            }
        })?;

        // TODO: move this to MerkCommitter impl?
        for key in deleted_keys {
            to_batch.push((key, None));
        }
        to_batch.sort_by(|a, b| a.0.cmp(&b.0));
        for (key, maybe_value) in to_batch {
            if let Some(value) = maybe_value {
                batch.put(&key, &value)?;
            } else {
                batch.delete(&key)?;
            }
        }

        for (key, value) in aux {
            match value {
                Op::Put(value) => batch.put_aux(key, value)?,
                Op::PutReference(value, _) => batch.put_aux(key, value)?,
                Op::Delete => batch.delete_aux(key)?,
            };
        }

        // write to db
        self.storage.commit_batch(batch)?;

        Ok(())
    }

    pub fn walk<'s, T>(&'s self, f: impl FnOnce(Option<RefWalker<MerkSource<'s, S>>>) -> T) -> T {
        let mut tree = self.tree.take();
        let maybe_walker = tree
            .as_mut()
            .map(|tree| RefWalker::new(tree, self.source()));
        let res = f(maybe_walker);
        self.tree.set(tree);
        res
    }

    pub fn is_empty_tree(&self) -> bool {
        let mut iter = self.storage.raw_iter();
        iter.seek_to_first();

        !iter.valid()
    }

    // TODO: Convert this to something that returns all the keys in a merk
    pub fn get_kv_pairs(&self, left_to_right: bool) -> Vec<(Vec<u8>, Vec<u8>)> {
        let mut result = vec![];
        let mut iter = self.storage.raw_iter();
        // might need to use seek for iter, or maybe not
        // iter.seek_to_first();
        if left_to_right {
            iter.seek_to_first();
        } else {
            iter.seek_to_last();
        }

        while iter.valid() {
            let rs = (iter.key().unwrap().to_vec(), iter.value().unwrap().to_vec());
            result.push(rs);
            if left_to_right {
                iter.next();
            } else {
                iter.prev();
            }
        }

        result
    }

    fn source(&self) -> MerkSource<S> {
        MerkSource {
            storage: &self.storage,
        }
    }

    fn use_tree<T>(&self, f: impl FnOnce(Option<&Tree>) -> T) -> T {
        let tree = self.tree.take();
        let res = f(tree.as_ref());
        self.tree.set(tree);
        res
    }

    fn use_tree_mut<T>(&self, mut f: impl FnMut(Option<&mut Tree>) -> T) -> T {
        let mut tree = self.tree.take();
        let res = f(tree.as_mut());
        self.tree.set(tree);
        res
    }

    // pub(crate) fn set_root_key(&mut self, key: &[u8]) -> Result<()> {
    //     Ok(self.storage.put_root(ROOT_KEY_KEY, key)?)
    // }

    pub(crate) fn load_root(&mut self) -> Result<()> {
        if let Some(tree_root_key) = self.storage.get_root(ROOT_KEY_KEY)? {
            let tree = Tree::get(&self.storage, &tree_root_key)?;
            self.tree = Cell::new(tree);
        }
        Ok(())
    }
}

// impl Clone for Merk<S> {
//     fn clone(&self) -> Self {
//         let tree_clone = match self.tree.take() {
//             None => None,
//             Some(tree) => {
//                 let clone = tree.clone();
//                 self.tree.set(Some(tree));
//                 Some(clone)
//             }
//         };
//         Self {
//             tree: Cell::new(tree_clone),
//             storage: self.storage.clone(),
//         }
//     }
// }

// // TODO: get rid of Fetch/source and use GroveDB storage abstraction
#[derive(Debug)]
pub struct MerkSource<'s, S> {
    storage: &'s S,
}

impl<'s, S> Clone for MerkSource<'s, S> {
    fn clone(&self) -> Self {
        MerkSource {
            storage: self.storage,
        }
    }
}

impl<'s, 'db, S> Fetch for MerkSource<'s, S>
where
    S: StorageContext<'db>,
{
    fn fetch(&self, link: &Link) -> Result<Tree> {
        Tree::get(self.storage, link.key())?.ok_or(anyhow!("Key not found"))
    }
}

struct MerkCommitter {
    batch: Vec<(Vec<u8>, Option<Vec<u8>>)>,
    height: u8,
    levels: u8,
}

impl MerkCommitter {
    fn new(height: u8, levels: u8) -> Self {
        Self {
            batch: Vec::with_capacity(10000),
            height,
            levels,
        }
    }
}

impl Commit for MerkCommitter {
    fn write(&mut self, tree: &Tree) -> Result<()> {
        let mut buf = Vec::with_capacity(tree.encoding_length());
        tree.encode_into(&mut buf);
        self.batch.push((tree.key().to_vec(), Some(buf)));
        Ok(())
    }

    fn prune(&self, tree: &Tree) -> (bool, bool) {
        // keep N top levels of tree
        let prune = (self.height - tree.height()) >= self.levels;
        (prune, prune)
    }
}

#[cfg(test)]
mod test {
    use std::iter::empty;

    use storage::{
        rocksdb_storage::{PrefixedRocksDbStorageContext, RocksDbStorage},
        RawIterator, Storage, StorageContext,
    };
    use tempfile::TempDir;

    use super::{Merk, MerkSource, RefWalker};
    use crate::{test_utils::*, Op};

    // TODO: Close and then reopen test

    fn assert_invariants(merk: &TempMerk) {
        merk.use_tree(|maybe_tree| {
            let tree = maybe_tree.expect("expected tree");
            assert_tree_invariants(tree);
        })
    }

    #[test]
    fn simple_insert_apply() {
        let batch_size = 20;
        let mut merk = TempMerk::new();
        let batch = make_batch_seq(0..batch_size);
        merk.apply::<_, Vec<_>>(&batch, &[]).expect("apply failed");

        assert_invariants(&merk);
        assert_eq!(
            merk.root_hash(),
            [
                126, 168, 96, 201, 59, 225, 123, 33, 206, 154, 87, 23, 139, 143, 136, 52, 103, 9,
                218, 90, 71, 153, 240, 47, 227, 168, 1, 104, 239, 237, 140, 147
            ]
        );
    }

    #[test]
    fn insert_uncached() {
        let batch_size = 20;
        let mut merk = TempMerk::new();

        let batch = make_batch_seq(0..batch_size);
        merk.apply::<_, Vec<_>>(&batch, &[]).expect("apply failed");
        assert_invariants(&merk);

        let batch = make_batch_seq(batch_size..(batch_size * 2));
        merk.apply::<_, Vec<_>>(&batch, &[]).expect("apply failed");
        assert_invariants(&merk);
    }

    #[test]
    fn insert_rand() {
        let tree_size = 40;
        let batch_size = 4;
        let mut merk = TempMerk::new();

        for i in 0..(tree_size / batch_size) {
            println!("i:{}", i);
            let batch = make_batch_rand(batch_size, i);
            merk.apply::<_, Vec<_>>(&batch, &[]).expect("apply failed");
        }
    }

    #[test]
    fn actual_deletes() {
        let mut merk = TempMerk::new();

        let batch = make_batch_rand(10, 1);
        merk.apply::<_, Vec<_>>(&batch, &[]).expect("apply failed");

        let key = batch.first().unwrap().0.clone();
        merk.apply::<_, Vec<_>>(&[(key.clone(), Op::Delete)], &[])
            .unwrap();

        let value = merk.storage.get(key.as_slice()).unwrap();
        assert!(value.is_none());
    }

    #[test]
    fn aux_data() {
        let mut merk = TempMerk::new();
        merk.apply::<Vec<_>, _>(&[], &[(vec![1, 2, 3], Op::Put(vec![4, 5, 6]))])
            .expect("apply failed");
        let val = merk.get_aux(&[1, 2, 3]).unwrap();
        assert_eq!(val, Some(vec![4, 5, 6]));
    }

    #[test]
    fn simulated_crash() {
        let mut merk = CrashMerk::open().expect("failed to open merk");

        merk.apply::<_, Vec<_>>(
            &[(vec![0], Op::Put(vec![1]))],
            &[(vec![2], Op::Put(vec![3]))],
        )
        .expect("apply failed");

        // make enough changes so that main column family gets auto-flushed
        for i in 0..250 {
            merk.apply::<_, Vec<_>>(&make_batch_seq(i * 2_000..(i + 1) * 2_000), &[])
                .expect("apply failed");
        }
        merk.crash();

        assert_eq!(merk.get_aux(&[2]).unwrap(), Some(vec![3]));
    }

    #[test]
    fn get_not_found() {
        let mut merk = TempMerk::new();

        // no root
        assert!(merk.get(&[1, 2, 3]).unwrap().is_none());

        // cached
        merk.apply::<_, Vec<_>>(&[(vec![5, 5, 5], Op::Put(vec![]))], &[])
            .unwrap();
        assert!(merk.get(&[1, 2, 3]).unwrap().is_none());

        // uncached
        merk.apply::<_, Vec<_>>(
            &[
                (vec![0, 0, 0], Op::Put(vec![])),
                (vec![1, 1, 1], Op::Put(vec![])),
                (vec![2, 2, 2], Op::Put(vec![])),
            ],
            &[],
        )
        .unwrap();
        assert!(merk.get(&[3, 3, 3]).unwrap().is_none());
    }

    #[test]
    fn reopen() {
        fn collect(
            mut node: RefWalker<MerkSource<PrefixedRocksDbStorageContext>>,
            nodes: &mut Vec<Vec<u8>>,
        ) {
            nodes.push(node.tree().encode());
            if let Some(c) = node.walk(true).unwrap() {
                collect(c, nodes);
            }
            if let Some(c) = node.walk(false).unwrap() {
                collect(c, nodes);
            }
        }

        let tmp_dir = TempDir::new().expect("cannot open tempdir");

        let original_nodes = {
            let storage = RocksDbStorage::default_rocksdb_with_path(tmp_dir.path())
                .expect("cannot open rocksdb storage");
            let mut merk =
                Merk::open(storage.get_storage_context(empty())).expect("cannot open merk");
            let batch = make_batch_seq(1..10_000);
            merk.apply::<_, Vec<_>>(batch.as_slice(), &[]).unwrap();
            let mut tree = merk.tree.take().unwrap();
            let walker = RefWalker::new(&mut tree, merk.source());

            let mut nodes = vec![];
            collect(walker, &mut nodes);
            nodes
        };

        let storage = RocksDbStorage::default_rocksdb_with_path(tmp_dir.path())
            .expect("cannot open rocksdb storage");
        let merk = Merk::open(storage.get_storage_context(empty())).expect("cannot open merk");
        let mut tree = merk.tree.take().unwrap();
        let walker = RefWalker::new(&mut tree, merk.source());

        let mut reopen_nodes = vec![];
        collect(walker, &mut reopen_nodes);

        assert_eq!(reopen_nodes, original_nodes);
    }

    type PrefixedStorageIter<'db, 'ctx> =
        &'ctx mut <PrefixedRocksDbStorageContext<'db> as StorageContext<'db>>::RawIterator;

    #[test]
    fn reopen_iter() {
        fn collect<'db, 'ctx>(
            iter: PrefixedStorageIter<'db, 'ctx>,
            nodes: &mut Vec<(Vec<u8>, Vec<u8>)>,
        ) {
            while iter.valid() {
                nodes.push((iter.key().unwrap().to_vec(), iter.value().unwrap().to_vec()));
                iter.next();
            }
        }
        let tmp_dir = TempDir::new().expect("cannot open tempdir");

        let original_nodes = {
            let storage = RocksDbStorage::default_rocksdb_with_path(tmp_dir.path())
                .expect("cannot open rocksdb storage");
            let mut merk =
                Merk::open(storage.get_storage_context(empty())).expect("cannot open merk");
            let batch = make_batch_seq(1..10_000);
            merk.apply::<_, Vec<_>>(batch.as_slice(), &[]).unwrap();

            let mut nodes = vec![];
            collect(&mut merk.storage.raw_iter(), &mut nodes);
            nodes
        };
        let storage = RocksDbStorage::default_rocksdb_with_path(tmp_dir.path())
            .expect("cannot open rocksdb storage");
        let merk = Merk::open(storage.get_storage_context(empty())).expect("cannot open merk");

        let mut reopen_nodes = vec![];
        collect(&mut merk.storage.raw_iter(), &mut reopen_nodes);

        assert_eq!(reopen_nodes, original_nodes);
    }
}<|MERGE_RESOLUTION|>--- conflicted
+++ resolved
@@ -45,8 +45,6 @@
     }
 }
 
-<<<<<<< HEAD
-=======
 /// KVIterator allows you to lazily iterate over each kv pair of a subtree
 pub struct KVIterator<'a, I: RawIterator> {
     raw_iter: I,
@@ -122,7 +120,6 @@
     }
 }
 
->>>>>>> e044ec00
 /// A handle to a Merkle key/value store backed by RocksDB.
 pub struct Merk<S> {
     pub(crate) tree: Cell<Option<Tree>>,
@@ -358,34 +355,6 @@
         query: Query,
         limit: Option<u16>,
         offset: Option<u16>,
-<<<<<<< HEAD
-    ) -> Result<ProofConstructionResult> {
-        let left_to_right = query.left_to_right;
-        let (proof, limit, offset) = self.prove_unchecked(query, limit, offset, left_to_right)?;
-
-        let mut bytes = Vec::with_capacity(128);
-        encode_into(proof.iter(), &mut bytes);
-        Ok(ProofConstructionResult::new(bytes, limit, offset))
-    }
-
-    /// Creates a Merkle proof for the list of queried keys. For each key in the
-    /// query, if the key is found in the store then the value will be proven to
-    /// be in the tree. For each key in the query that does not exist in the
-    /// tree, its absence will be proven by including boundary keys.
-    ///
-    /// The proof returned is in an intermediate format to be later encoded
-    ///
-    /// This will fail if the keys in `query` are not sorted and unique. This
-    /// check adds some overhead, so if you are sure your batch is sorted and
-    /// unique you can use the unsafe `prove_unchecked` for a small performance
-    /// gain.
-    pub fn prove_without_encoding(
-        &'ctx self,
-        query: Query,
-        limit: Option<u16>,
-        offset: Option<u16>,
-=======
->>>>>>> e044ec00
     ) -> Result<ProofWithoutEncodingResult> {
         let left_to_right = query.left_to_right;
         let (proof, limit, offset) = self.prove_unchecked(query, limit, offset, left_to_right)?;
@@ -496,31 +465,6 @@
         !iter.valid()
     }
 
-    // TODO: Convert this to something that returns all the keys in a merk
-    pub fn get_kv_pairs(&self, left_to_right: bool) -> Vec<(Vec<u8>, Vec<u8>)> {
-        let mut result = vec![];
-        let mut iter = self.storage.raw_iter();
-        // might need to use seek for iter, or maybe not
-        // iter.seek_to_first();
-        if left_to_right {
-            iter.seek_to_first();
-        } else {
-            iter.seek_to_last();
-        }
-
-        while iter.valid() {
-            let rs = (iter.key().unwrap().to_vec(), iter.value().unwrap().to_vec());
-            result.push(rs);
-            if left_to_right {
-                iter.next();
-            } else {
-                iter.prev();
-            }
-        }
-
-        result
-    }
-
     fn source(&self) -> MerkSource<S> {
         MerkSource {
             storage: &self.storage,
