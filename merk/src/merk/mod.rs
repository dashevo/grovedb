--- conflicted
+++ resolved
@@ -4,11 +4,7 @@
 use std::{cell::Cell, cmp::Ordering, collections::LinkedList};
 
 use anyhow::{anyhow, bail, Result};
-<<<<<<< HEAD
-use storage::{self, rocksdb_storage::PrefixedRocksDbStorage, Batch, Storage, Store};
-=======
-use storage::{self, Batch, RawIterator, Storage, Store};
->>>>>>> d247e245
+use storage::{self, rocksdb_storage::PrefixedRocksDbStorage, Batch, RawIterator, Storage, Store};
 
 use crate::{
     proofs::{encode_into, query::QueryItem, Query},
@@ -423,15 +419,11 @@
 
 #[cfg(test)]
 mod test {
-<<<<<<< HEAD
     use rocksdb::{DBRawIteratorWithThreadMode, OptimisticTransactionDB};
-    use storage::rocksdb_storage::{default_rocksdb, PrefixedRocksDbStorage};
-=======
     use storage::{
         rocksdb_storage::{default_rocksdb, PrefixedRocksDbStorage},
         RawIterator,
     };
->>>>>>> d247e245
     use tempdir::TempDir;
 
     use super::{Merk, MerkSource, RefWalker};
@@ -602,14 +594,10 @@
 
     #[test]
     fn reopen_iter() {
-<<<<<<< HEAD
         fn collect(
             iter: &mut OptimisticTransactionDBRawIterator,
             nodes: &mut Vec<(Vec<u8>, Vec<u8>)>,
         ) {
-=======
-        fn collect(iter: &mut impl RawIterator, nodes: &mut Vec<(Vec<u8>, Vec<u8>)>) {
->>>>>>> d247e245
             while iter.valid() {
                 nodes.push((iter.key().unwrap().to_vec(), iter.value().unwrap().to_vec()));
                 iter.next();
