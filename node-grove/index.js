const { promisify } = require('util');

// This file is crated when run `npm run build`. The actual source file that
// exports those functions is ./src/lib.rs
const {
  groveDbOpen,
  groveDbGet,
  groveDbInsert,
  groveDbClose,
  groveDbFlush,
  groveDbStartTransaction,
  groveDbCommitTransaction,
  groveDbRollbackTransaction,
  groveDbIsTransactionStarted,
  groveDbAbortTransaction,
  groveDbDelete,
  groveDbInsertIfNotExists,
  groveDbPutAux,
  groveDbDeleteAux,
  groveDbGetAux,
<<<<<<< HEAD
  groveDbGetPathQuery,
=======
  groveDbRootHash,
>>>>>>> b5941c75
} = require('../index.node');
const {use} = require("chai");

// Convert the DB methods from using callbacks to returning promises
const groveDbGetAsync = promisify(groveDbGet);
const groveDbInsertAsync = promisify(groveDbInsert);
const groveDbInsertIfNotExistsAsync = promisify(groveDbInsertIfNotExists);
const groveDbDeleteAsync = promisify(groveDbDelete);
const groveDbCloseAsync = promisify(groveDbClose);
const groveDbFlushAsync = promisify(groveDbFlush);
const groveDbStartTransactionAsync = promisify(groveDbStartTransaction);
const groveDbCommitTransactionAsync = promisify(groveDbCommitTransaction);
const groveDbRollbackTransactionAsync = promisify(groveDbRollbackTransaction);
const groveDbIsTransactionStartedAsync = promisify(groveDbIsTransactionStarted);
const groveDbAbortTransactionAsync = promisify(groveDbAbortTransaction);
const groveDbPutAuxAsync = promisify(groveDbPutAux);
const groveDbDeleteAuxAsync = promisify(groveDbDeleteAux);
const groveDbGetAuxAsync = promisify(groveDbGetAux);
<<<<<<< HEAD
const groveDbGetPathQueryAsync = promisify(groveDbGetPathQuery);
=======
const groveDbRootHashAsync = promisify(groveDbRootHash);
>>>>>>> b5941c75

// Wrapper class for the boxed `Database` for idiomatic JavaScript usage
class GroveDB {
  /**
   * @param {string} dbPath
   */
  constructor(dbPath) {
    this.db = groveDbOpen(dbPath);
  }

  /**
   * @param {Buffer[]} path
   * @param {Buffer} key
   * @param {boolean} [useTransaction=false]
   * @returns {Promise<Element>}
   */
  async get(path, key, useTransaction = false) {
    return groveDbGetAsync.call(this.db, path, key, useTransaction);
  }

  /**
   * @param {Buffer[]} path
   * @param {Buffer} key
   * @param {Element} value
   * @param {boolean} [useTransaction=false]
   * @returns {Promise<*>}
   */
  async insert(path, key, value, useTransaction = false) {
    return groveDbInsertAsync.call(this.db, path, key, value, useTransaction);
  }

  /**
   * @param {Buffer[]} path
   * @param {Buffer} key
   * @param {Element} value
   * @param {boolean} [useTransaction=false]
   * @return {Promise<*>}
   */
  async insertIfNotExists(path, key, value, useTransaction = false) {
    return groveDbInsertIfNotExistsAsync.call(this.db, path, key, value, useTransaction);
  }

  /**
   *
   * @param {Buffer[]} path
   * @param {Buffer} key
   * @param {boolean} [useTransaction=false]
   * @return {Promise<*>}
   */
  async delete(path, key, useTransaction = false) {
    return groveDbDeleteAsync.call(this.db, path, key, useTransaction);
  }

  /**
   * Flush data on the disk
   *
   * @returns {Promise<void>}
   */
  async flush() {
    return groveDbFlushAsync.call(this.db);
  }

  /**
   * Close connection to the DB
   *
   * @returns {Promise<void>}
   */
  async close() {
    return groveDbCloseAsync.call(this.db);
  }

  /**
   * Start a transaction with isolated scope
   *
   * Write operations will be allowed only for the transaction
   * until it's committed
   *
   * @return {Promise<void>}
   */
  async startTransaction() {
    return groveDbStartTransactionAsync.call(this.db);
  }

  /**
   * Commit transaction
   *
   * Transaction should be started before
   *
   * @return {Promise<void>}
   */
  async commitTransaction() {
    return groveDbCommitTransactionAsync.call(this.db);
  }

  /**
   * Rollback transaction to this initial state when it was created
   *
   * @returns {Promise<void>}
   */
  async rollbackTransaction() {
    return groveDbRollbackTransactionAsync.call(this.db);
  }

  /**
   * Returns true if transaction started
   *
   * @returns {Promise<void>}
   */
  async isTransactionStarted() {
    return groveDbIsTransactionStartedAsync.call(this.db);
  }

  /**
   * Aborts transaction
   *
   * @returns {Promise<void>}
   */
  async abortTransaction() {
    return groveDbAbortTransactionAsync.call(this.db);
  }

  /**
   * Put auxiliary data
   *
   * @param {Buffer} key
   * @param {Buffer} value
   * @param {boolean} [useTransaction=false]
   * @return {Promise<*>}
   */
  async putAux(key, value, useTransaction = false) {
    return groveDbPutAuxAsync.call(this.db, key, value, useTransaction);
  }

  /**
   * Delete auxiliary data
   *
   * @param {Buffer} key
   * @param {boolean} [useTransaction=false]
   * @return {Promise<*>}
   */
  async deleteAux(key, useTransaction = false) {
    return groveDbDeleteAuxAsync.call(this.db, key, useTransaction);
  }

  /**
   * Get auxiliary data
<<<<<<< HEAD
   * 
=======
   *
>>>>>>> b5941c75
   * @param {Buffer} key
   * @param {boolean} [useTransaction=false]
   * @return {Promise<Buffer>}
   */
  async getAux(key, useTransaction = false) {
    return groveDbGetAuxAsync.call(this.db, key, useTransaction);
  }

  /**
<<<<<<< HEAD
   * Get data using query.
   * 
   * @param {PathQuery}
   * @param {boolean} [useTransaction=false]
   * @return {Promise<*>}
   */
  async getPathQuery(query, useTransaction = false) {
    return groveDbGetPathQueryAsync.call(this.db, query, useTransaction);
=======
   * Get root hash
   *
   * @param {boolean} [useTransaction=false]
   * @returns {Promise<void>}
   */
  async getRootHash(useTransaction = false) {
    return groveDbRootHashAsync.call(this.db, useTransaction);
>>>>>>> b5941c75
  }
}

/**
 * @typedef Element
 * @property {string} type - element type. Can be "item", "reference" or "tree"
 * @property {Buffer|Buffer[]} value - element value
 */

/**
 * @typedef PathQuery
 * @property {Buffer[]} path
 * @property {SizedQuery} query
 * @property {Buffer|null} subqueryKey
 * @property {Query|null} subquery
 */

/**
 * @typedef SizedQuery
 * @property {Query} query
 * @property {Number|null} limit
 * @property {Number|null} offset
 * @property {boolean} leftToRight
 */

/**
 * @typedef Query
 * @property {Array} items
 */

module.exports = GroveDB;<|MERGE_RESOLUTION|>--- conflicted
+++ resolved
@@ -18,11 +18,8 @@
   groveDbPutAux,
   groveDbDeleteAux,
   groveDbGetAux,
-<<<<<<< HEAD
   groveDbGetPathQuery,
-=======
   groveDbRootHash,
->>>>>>> b5941c75
 } = require('../index.node');
 const {use} = require("chai");
 
@@ -41,11 +38,8 @@
 const groveDbPutAuxAsync = promisify(groveDbPutAux);
 const groveDbDeleteAuxAsync = promisify(groveDbDeleteAux);
 const groveDbGetAuxAsync = promisify(groveDbGetAux);
-<<<<<<< HEAD
 const groveDbGetPathQueryAsync = promisify(groveDbGetPathQuery);
-=======
 const groveDbRootHashAsync = promisify(groveDbRootHash);
->>>>>>> b5941c75
 
 // Wrapper class for the boxed `Database` for idiomatic JavaScript usage
 class GroveDB {
@@ -192,11 +186,7 @@
 
   /**
    * Get auxiliary data
-<<<<<<< HEAD
-   * 
-=======
-   *
->>>>>>> b5941c75
+   *
    * @param {Buffer} key
    * @param {boolean} [useTransaction=false]
    * @return {Promise<Buffer>}
@@ -206,7 +196,6 @@
   }
 
   /**
-<<<<<<< HEAD
    * Get data using query.
    * 
    * @param {PathQuery}
@@ -215,7 +204,9 @@
    */
   async getPathQuery(query, useTransaction = false) {
     return groveDbGetPathQueryAsync.call(this.db, query, useTransaction);
-=======
+  }
+
+  /**
    * Get root hash
    *
    * @param {boolean} [useTransaction=false]
@@ -223,7 +214,6 @@
    */
   async getRootHash(useTransaction = false) {
     return groveDbRootHashAsync.call(this.db, useTransaction);
->>>>>>> b5941c75
   }
 }
 
