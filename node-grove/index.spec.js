--- conflicted
+++ resolved
@@ -58,10 +58,6 @@
       rootTreePath,
       treeKey,
       { type: 'tree', value: Buffer.alloc(32) },
-<<<<<<< HEAD
-      false,
-=======
->>>>>>> 126d3972
     );
 
     // Inserting an item into the subtree
@@ -69,10 +65,6 @@
       itemTreePath,
       itemKey,
       { type: 'item', value: itemValue },
-<<<<<<< HEAD
-      false,
-=======
->>>>>>> 126d3972
     );
 
     // Get item
@@ -85,10 +77,6 @@
     await groveDb.delete(
       itemTreePath,
       itemKey,
-<<<<<<< HEAD
-      false,
-=======
->>>>>>> 126d3972
     );
 
     try {
@@ -100,31 +88,7 @@
     }
   });
 
-  describe('transactions', () => {
-    it('should allow to read existing data from transaction', async () => {
-      // Making a subtree to insert items into
-      await groveDb.insert(
-        rootTreePath,
-        treeKey,
-        { type: 'tree', value: Buffer.alloc(32) },
-      );
-
-      // Inserting an item into the subtree
-      await groveDb.insert(
-        itemTreePath,
-        itemKey,
-        { type: 'item', value: itemValue },
-      );
-
-      await groveDb.startTransaction();
-
-      // Read existing data from transaction
-      const elementInTransaction = await groveDb.get(itemTreePath, itemKey, true);
-
-      expect(elementInTransaction.type).to.be.equal('item');
-      expect(elementInTransaction.value).to.deep.equal(itemValue);
-    });
-
+  describe('transaction', () => {
     it('should not allow to insert data when transaction is started', async () => {
       // Making a subtree to insert items into
       await groveDb.insert(
@@ -159,135 +123,6 @@
         treeKey,
         { type: 'tree', value: Buffer.alloc(32) },
       );
-<<<<<<< HEAD
-
-      await groveDb.startTransaction();
-
-      // Inserting an item into the subtree
-      await groveDb.insert(
-        itemTreePath,
-        itemKey,
-        { type: 'item', value: itemValue },
-        true,
-      );
-
-      // Inserted value is not yet commited, but can be retrieved by `get`
-      // with `useTransaction` flag.
-      const elementInTransaction = await groveDb.get(itemTreePath, itemKey, true);
-
-      expect(elementInTransaction.type).to.be.equal('item');
-      expect(elementInTransaction.value).to.deep.equal(itemValue);
-
-      // ... and using `get` without the flag should return no value
-      try {
-        await groveDb.get(itemTreePath, itemKey);
-
-        expect.fail('Expected to throw an error');
-      } catch (e) {
-        expect(e.message).to.be.equal('invalid path: key not found in Merk');
-      }
-    });
-
-    it('should commit transactional data to main database', async () => {
-      // Making a subtree to insert items into
-      await groveDb.insert(
-        rootTreePath,
-        treeKey,
-        { type: 'tree', value: Buffer.alloc(32) },
-      );
-
-      await groveDb.startTransaction();
-
-      // Inserting an item into the subtree
-      await groveDb.insert(
-        itemTreePath,
-        itemKey,
-        { type: 'item', value: itemValue },
-        true,
-      );
-
-      // ... and using `get` without the flag should return no value
-      try {
-        await groveDb.get(itemTreePath, itemKey);
-
-        expect.fail('Expected to throw an error');
-      } catch (e) {
-        expect(e.message).to.be.equal('invalid path: key not found in Merk');
-      }
-
-      await groveDb.commitTransaction();
-
-      // When committed, the value should be accessible without running transaction
-      const element = await groveDb.get(itemTreePath, itemKey);
-      expect(element.type).to.be.equal('item');
-      expect(element.value).to.deep.equal(itemValue);
-    });
-  });
-
-  describe('#insertIfNotExists', () => {
-    it('should insert a value if key is not exist yet', async () => {
-      // Making a subtree to insert items into
-      await groveDb.insert(
-        rootTreePath,
-        treeKey,
-        { type: 'tree', value: Buffer.alloc(32) },
-      );
-
-      // Inserting an item into the subtree
-      await groveDb.insertIfNotExists(
-        itemTreePath,
-        itemKey,
-        { type: 'item', value: itemValue },
-      );
-
-      const element = await groveDb.get(itemTreePath, itemKey);
-
-      expect(element.type).to.equal('item');
-      expect(element.value).to.deep.equal(itemValue);
-    });
-
-    it('shouldn\'t overwrite already stored value', async () => {
-      // Making a subtree to insert items into
-      await groveDb.insert(
-        rootTreePath,
-        treeKey,
-        { type: 'tree', value: Buffer.alloc(32) },
-      );
-
-      // Inserting an item into the subtree
-      await groveDb.insert(
-        itemTreePath,
-        itemKey,
-        { type: 'item', value: itemValue },
-      );
-
-      const newItemValue = Buffer.from('replaced item value');
-
-      // Inserting an item into the subtree
-      await groveDb.insertIfNotExists(
-        itemTreePath,
-        itemKey,
-        { type: 'item', value: newItemValue },
-      );
-
-      const element = await groveDb.get(itemTreePath, itemKey);
-
-      expect(element.type).to.equal('item');
-      expect(element.value).to.deep.equal(itemValue);
-    });
-  });
-
-  describe('#insert', () => {
-    it('should be able to insert a tree', async () => {
-      await groveDb.insert(
-        [],
-        Buffer.from('test_tree'),
-        { type: 'tree', value: Buffer.alloc(32) },
-      );
-    });
-
-    it('should throw when trying to insert non-existent element type', async () => {
-=======
 
       await groveDb.startTransaction();
 
@@ -432,29 +267,6 @@
     });
 
     it('should throw when trying to insert a tree that is not 32 bytes', async () => {
->>>>>>> 126d3972
-      const path = [];
-      const key = Buffer.from('test_key');
-
-      try {
-        await groveDb.insert(
-          path,
-          key,
-<<<<<<< HEAD
-          { type: 'not_a_tree', value: Buffer.alloc(32) },
-=======
-          { type: 'tree', value: Buffer.alloc(1) },
->>>>>>> 126d3972
-        );
-
-        expect.fail('Expected to throw en error');
-      } catch (e) {
-<<<<<<< HEAD
-        expect(e.message).to.be.equal('Unexpected element type not_a_tree');
-      }
-    });
-
-    it('should throw when trying to insert a tree that is not 32 bytes', async () => {
       const path = [];
       const key = Buffer.from('test_key');
 
@@ -469,29 +281,34 @@
       } catch (e) {
         expect(e.message).to.be.equal('Tree buffer is expected to be 32 bytes long, but got 1');
       }
-=======
-        expect(e.message).to.be.equal('Tree buffer is expected to be 32 bytes long, but got 1');
-      }
     });
   });
 
   describe('auxiliary data methods', () => {
-    it('should be able to insert and get aux data', async () => {
-      const key = Buffer.from('aux_key');
-      const value = Buffer.from('ayy');
-      await groveDb.put_aux(key, value);
-      const result = await groveDb.get_aux(key);
+    let key;
+    let value;
+
+    beforeEach(() => {
+      key = Buffer.from('aux_key');
+      value = Buffer.from('ayy');
+    });
+
+    it('should be able to store and get aux data', async () => {
+      await groveDb.putAux(key, value);
+
+      const result = await groveDb.getAux(key);
+
       expect(result).to.deep.equal(value);
     });
 
     it('should be able to insert and delete aux data', async () => {
-      const key = Buffer.from('aux_key');
-      const value = Buffer.from('ayy');
-      await groveDb.put_aux(key, value);
-      await groveDb.delete_aux(key);
-      const result = await groveDb.get_aux(key);
-      expect(result).to.be.null;
->>>>>>> 126d3972
+      await groveDb.putAux(key, value);
+
+      await groveDb.deleteAux(key);
+
+      const result = await groveDb.getAux(key);
+
+      expect(result).to.be.null();
     });
   });
 });