--- conflicted
+++ resolved
@@ -17,14 +17,9 @@
 use storage::{Storage, StorageBatch, StorageContext};
 use visualize::{DebugByteVectors, DebugBytes, Drawer, Visualize};
 
-<<<<<<< HEAD
-use crate::{Element, Error, GroveDb, TransactionArg};
-=======
 use crate::{
     operations::get::MAX_REFERENCE_HOPS, Element, Error, GroveDb, TransactionArg,
-    ROOT_LEAFS_SERIALIZED_KEY,
-};
->>>>>>> 6681cb95
+}
 
 #[derive(Debug, PartialEq, Eq, Hash, Clone)]
 pub enum Op {
@@ -638,12 +633,9 @@
         let mut current_level = last_level;
 
         let batch_apply_options = batch_apply_options.unwrap_or_default();
-<<<<<<< HEAD
-        while let Some(ops_at_level) = ops_by_level_path.remove(&current_level) {
-=======
+
         // We will update up the tree
         while let Some(ops_at_level) = ops_by_level_paths.remove(&current_level) {
->>>>>>> 6681cb95
             for (path, ops_at_path) in ops_at_level.into_iter() {
                 if current_level == 0 {
                     let mut root_tree_ops: BTreeMap<Vec<u8>, Op> = BTreeMap::new();
