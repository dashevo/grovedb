--- conflicted
+++ resolved
@@ -99,10 +99,6 @@
                 )),
             })
             .collect::<Result<Vec<Vec<u8>>, Error>>()?;
-<<<<<<< HEAD
-
-=======
->>>>>>> f38f3bd7
         Ok(results)
     }
 
