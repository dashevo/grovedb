--- conflicted
+++ resolved
@@ -1,13 +1,9 @@
-<<<<<<< HEAD
 use std::{
     arch::x86_64::_mm_extract_si64,
     collections::{HashMap, HashSet},
     ops::Range,
     rc::Rc,
 };
-=======
-use std::collections::{HashMap, HashSet};
->>>>>>> 1563eaf9
 
 use merk::Merk;
 use storage::rocksdb_storage::{OptimisticTransactionDBTransaction, PrefixedRocksDbStorage};
@@ -75,19 +71,7 @@
         key: &[u8],
         transaction: Option<&OptimisticTransactionDBTransaction>,
     ) -> Result<Element, Error> {
-<<<<<<< HEAD
         Element::get(&self.get_subtrees().get_subtree(path, transaction)?, key)
-=======
-        let subtrees = match transaction {
-            None => &self.subtrees,
-            Some(_) => &self.temp_subtrees,
-        };
-
-        let merk = subtrees
-            .get(&Self::compress_subtree_key(path, None))
-            .ok_or(Error::InvalidPath("no subtree found under that path"))?;
-        Element::get(merk, key)
->>>>>>> 1563eaf9
     }
 
     pub fn get_path_queries(
@@ -106,18 +90,9 @@
                     } else {
                         Err(Error::InvalidQuery("the reference must result in an item"))
                     }
-                }
-<<<<<<< HEAD
-                other => Err(Error::InvalidQuery(
-                    "path_queries can only refer to references",
-                )),
-            })
-            .collect::<Result<Vec<Vec<u8>>, Error>>()?;
-=======
+                },
                 _ => Err(Error::InvalidQuery("path_queries can only refer to references")),
-            }
-        }).collect::<Result<Vec<Vec<u8>>, Error>>()?;
->>>>>>> 1563eaf9
+            }).collect::<Result<Vec<Vec<u8>>, Error>>()?;
         Ok(results)
     }
 
