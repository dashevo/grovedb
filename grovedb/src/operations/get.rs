use std::{
    collections::{HashMap, HashSet},
    ops::Range,
    rc::Rc,
};

use merk::Merk;
use storage::{
    rocksdb_storage::{OptimisticTransactionDBTransaction, PrefixedRocksDbStorage},
    RawIterator,
};

use crate::{Element, Error, GroveDb, PathQuery, Subtrees};

/// Limit of possible indirections
pub(crate) const MAX_REFERENCE_HOPS: usize = 10;

impl GroveDb {
    pub fn get(
        &self,
        path: &[&[u8]],
        key: &[u8],
        transaction: Option<&OptimisticTransactionDBTransaction>,
    ) -> Result<Element, Error> {
        match self.get_raw(path, key, transaction)? {
            Element::Reference(reference_path) => {
                self.follow_reference(reference_path, transaction)
            }
            other => Ok(other),
        }
    }

    fn follow_reference(
        &self,
        mut path: Vec<Vec<u8>>,
        transaction: Option<&OptimisticTransactionDBTransaction>,
    ) -> Result<Element, Error> {
        let mut hops_left = MAX_REFERENCE_HOPS;
        let mut current_element;
        let mut visited = HashSet::new();

        while hops_left > 0 {
            if visited.contains(&path) {
                return Err(Error::CyclicReference);
            }
            if let Some((key, path_slice)) = path.split_last() {
                current_element = self.get_raw(
                    path_slice
                        .iter()
                        .map(|x| x.as_slice())
                        .collect::<Vec<_>>()
                        .as_slice(),
                    key,
                    transaction,
                )?;
            } else {
                return Err(Error::InvalidPath("empty path"));
            }
            visited.insert(path);
            match current_element {
                Element::Reference(reference_path) => path = reference_path,
                other => return Ok(other),
            }
            hops_left -= 1;
        }
        Err(Error::ReferenceLimit)
    }

    /// Get tree item without following references
    pub(super) fn get_raw(
        &self,
        path: &[&[u8]],
        key: &[u8],
        transaction: Option<&OptimisticTransactionDBTransaction>,
    ) -> Result<Element, Error> {
        // If path is empty, then we need to combine the provided key and path
        // then use this to get merk.
        let merk_result;
        if path.is_empty() {
           merk_result = self.get_subtrees().get(&[key], transaction)?;
        } else {
            merk_result = self.get_subtrees().get(path, transaction)?;
        }

        let (merk, prefix) = merk_result;

        let elem;
        if path.is_empty(){
           elem = Ok(Element::Tree(merk.root_hash()));
        } else {
            elem = Element::get(&merk, key);
        }

        if let Some(prefix) = prefix {
            self.get_subtrees()
                .insert_temp_tree_with_prefix(prefix, merk, transaction);
        } else {
            self.get_subtrees()
                .insert_temp_tree(path, merk, transaction);
        }

        elem
    }

    pub fn get_path_queries(
        &mut self,
        path_queries: &[&PathQuery],
        transaction: Option<&OptimisticTransactionDBTransaction>,
    ) -> Result<Vec<Vec<u8>>, Error> {
        let elements = self.get_path_queries_raw(path_queries, transaction)?;
        let results = elements
            .into_iter()
            .map(|element| match element {
                Element::Reference(reference_path) => {
                    let maybe_item = self.follow_reference(reference_path, transaction)?;
                    if let Element::Item(item) = maybe_item {
                        Ok(item)
                    } else {
                        Err(Error::InvalidQuery("the reference must result in an item"))
                    }
                }
                _ => Err(Error::InvalidQuery(
                    "path_queries can only refer to references",
                )),
            })
            .collect::<Result<Vec<Vec<u8>>, Error>>()?;
        Ok(results)
    }

    pub fn get_path_queries_raw(
        &mut self,
        path_queries: &[&PathQuery],
        transaction: Option<&OptimisticTransactionDBTransaction>,
    ) -> Result<Vec<Element>, Error> {
        let mut result = Vec::new();
        for query in path_queries {
            let (query_results, _) = self.get_path_query_raw(query, transaction)?;
            result.extend_from_slice(&query_results);
        }
        Ok(result)
    }

    pub fn get_path_query(
        &mut self,
        path_query: &PathQuery,
        transaction: Option<&OptimisticTransactionDBTransaction>,
    ) -> Result<(Vec<Vec<u8>>, u16), Error> {
        let (elements, skipped) = self.get_path_query_raw(path_query, transaction)?;
        let results = elements
            .into_iter()
            .map(|element| match element {
                Element::Reference(reference_path) => {
                    let maybe_item = self.follow_reference(reference_path, transaction)?;
                    if let Element::Item(item) = maybe_item {
                        Ok(item)
                    } else {
                        Err(Error::InvalidQuery("the reference must result in an item"))
                    }
                }
                Element::Item(item) => Ok(item),
                Element::Tree(_) => Err(Error::InvalidQuery(
                    "path_queries can only refer to items and references",
                )),
            })
            .collect::<Result<Vec<Vec<u8>>, Error>>()?;
        Ok((results, skipped))
    }

    pub fn get_path_query_raw(
        &mut self,
        path_query: &PathQuery,
        transaction: Option<&OptimisticTransactionDBTransaction>,
    ) -> Result<(Vec<Element>, u16), Error> {
        let subtrees = self.get_subtrees();
        self.get_path_query_on_trees_raw(path_query, subtrees, transaction)
    }

    fn get_path_query_on_trees_raw(
        &self,
        path_query: &PathQuery,
        subtrees: Subtrees,
        transaction: Option<&OptimisticTransactionDBTransaction>,
        // subtrees: &HashMap<Vec<u8>, Merk<PrefixedRocksDbStorage>>,
    ) -> Result<(Vec<Element>, u16), Error> {
<<<<<<< HEAD
        let path_slices = path_query
            .path
            .iter()
            .map(|x| x.as_slice())
            .collect::<Vec<_>>();
        let merk = subtrees
            .get(&Self::compress_subtree_key(path_slices.as_slice(), None))
            .ok_or(Error::InvalidPath("no subtree found under that path"))?;
        Element::get_path_query(merk, path_query, Some(subtrees))
=======
        let path = path_query.path;
        let (merk, prefix) = subtrees.get(path, transaction)?;

        let elem = Element::get_path_query(&merk, path_query, Some(&subtrees));

        if let Some(prefix) = prefix{
            subtrees.insert_temp_tree_with_prefix(prefix, merk, transaction);
        } else {
            subtrees.insert_temp_tree(path, merk, transaction);
        }

        elem
>>>>>>> 24e6050d
    }
}<|MERGE_RESOLUTION|>--- conflicted
+++ resolved
@@ -77,7 +77,7 @@
         // then use this to get merk.
         let merk_result;
         if path.is_empty() {
-           merk_result = self.get_subtrees().get(&[key], transaction)?;
+            merk_result = self.get_subtrees().get(&[key], transaction)?;
         } else {
             merk_result = self.get_subtrees().get(path, transaction)?;
         }
@@ -85,8 +85,8 @@
         let (merk, prefix) = merk_result;
 
         let elem;
-        if path.is_empty(){
-           elem = Ok(Element::Tree(merk.root_hash()));
+        if path.is_empty() {
+            elem = Ok(Element::Tree(merk.root_hash()));
         } else {
             elem = Element::get(&merk, key);
         }
@@ -182,29 +182,21 @@
         transaction: Option<&OptimisticTransactionDBTransaction>,
         // subtrees: &HashMap<Vec<u8>, Merk<PrefixedRocksDbStorage>>,
     ) -> Result<(Vec<Element>, u16), Error> {
-<<<<<<< HEAD
         let path_slices = path_query
             .path
             .iter()
             .map(|x| x.as_slice())
             .collect::<Vec<_>>();
-        let merk = subtrees
-            .get(&Self::compress_subtree_key(path_slices.as_slice(), None))
-            .ok_or(Error::InvalidPath("no subtree found under that path"))?;
-        Element::get_path_query(merk, path_query, Some(subtrees))
-=======
-        let path = path_query.path;
-        let (merk, prefix) = subtrees.get(path, transaction)?;
+        let (merk, prefix) = subtrees.get(path_slices.as_slice(), transaction)?;
 
         let elem = Element::get_path_query(&merk, path_query, Some(&subtrees));
 
-        if let Some(prefix) = prefix{
+        if let Some(prefix) = prefix {
             subtrees.insert_temp_tree_with_prefix(prefix, merk, transaction);
         } else {
-            subtrees.insert_temp_tree(path, merk, transaction);
+            subtrees.insert_temp_tree(path_slices.as_slice(), merk, transaction);
         }
 
         elem
->>>>>>> 24e6050d
     }
 }