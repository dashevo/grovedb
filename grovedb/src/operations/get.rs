use std::{
    collections::{HashMap, HashSet},
    ops::Range,
};

use merk::{
    proofs::{query::QueryItem, Query},
    Merk,
};
use storage::{
    rocksdb_storage::{OptimisticTransactionDBTransaction, PrefixedRocksDbStorage},
    RawIterator,
};

use crate::{subtree::raw_decode, Element, Error, GroveDb, PathQuery, SizedQuery};

/// Limit of possible indirections
pub(crate) const MAX_REFERENCE_HOPS: usize = 10;

impl GroveDb {
    pub fn get(
        &self,
        path: &[&[u8]],
        key: &[u8],
        transaction: Option<&OptimisticTransactionDBTransaction>,
    ) -> Result<Element, Error> {
        match self.get_raw(path, key, transaction)? {
            Element::Reference(reference_path) => {
                self.follow_reference(reference_path, transaction)
            }
            other => Ok(other),
        }
    }

    fn follow_reference(
        &self,
        mut path: Vec<Vec<u8>>,
        transaction: Option<&OptimisticTransactionDBTransaction>,
    ) -> Result<Element, Error> {
        let mut hops_left = MAX_REFERENCE_HOPS;
        let mut current_element;
        let mut visited = HashSet::new();

        while hops_left > 0 {
            if visited.contains(&path) {
                return Err(Error::CyclicReference);
            }
            if let Some((key, path_slice)) = path.split_last() {
                current_element = self.get_raw(
                    path_slice
                        .iter()
                        .map(|x| x.as_slice())
                        .collect::<Vec<_>>()
                        .as_slice(),
                    key,
                    transaction,
                )?;
            } else {
                return Err(Error::InvalidPath("empty path"));
            }
            visited.insert(path);
            match current_element {
                Element::Reference(reference_path) => path = reference_path,
                other => return Ok(other),
            }
            hops_left -= 1;
        }
        Err(Error::ReferenceLimit)
    }

    /// Get tree item without following references
    pub(super) fn get_raw(
        &self,
        path: &[&[u8]],
        key: &[u8],
        transaction: Option<&OptimisticTransactionDBTransaction>,
    ) -> Result<Element, Error> {
        let subtrees = match transaction {
            None => &self.subtrees,
            Some(_) => &self.temp_subtrees,
        };

        let merk = subtrees
            .get(&Self::compress_subtree_key(path, None))
            .ok_or(Error::InvalidPath("no subtree found under that path"))?;
        Element::get(&merk, key)
    }

    pub fn get_path_queries(
        &mut self,
        path_queries: &[&PathQuery],
        transaction: Option<&OptimisticTransactionDBTransaction>,
    ) -> Result<Vec<Vec<u8>>, Error> {
        let elements = self.get_path_queries_raw(path_queries, transaction)?;
        let results = elements.into_iter().map(|element| {
            match element {
                Element::Reference(reference_path) => {
                    let maybe_item = self.follow_reference(reference_path, transaction)?;
                    if let Element::Item(item) = maybe_item {
                        Ok(item)
                    } else {
                        Err(Error::InvalidQuery("the reference must result in an item"))
                    }
                }
                other => Err(Error::InvalidQuery("path_queries can only refer to references")),
            }
        }).collect::<Result<Vec<Vec<u8>>, Error>>()?;
        Ok(results)
    }

    pub fn get_path_queries_raw(
        &mut self,
        path_queries: &[&PathQuery],
        transaction: Option<&OptimisticTransactionDBTransaction>,
    ) -> Result<Vec<Element>, Error> {
        let mut result = Vec::new();
        for query in path_queries {
<<<<<<< HEAD
            let (query_results, _) = self.get_path_query_on_trees_raw(query, subtrees)?;
=======
            let (query_results, _) = self.get_path_query(query, transaction)?;
>>>>>>> 4f8191bb
            result.extend_from_slice(&query_results);
        }
        Ok(result)
    }

    pub fn get_path_query(
        &mut self,
        path_query: &PathQuery,
        transaction: Option<&OptimisticTransactionDBTransaction>,
    ) -> Result<(Vec<Vec<u8>>, u16), Error> {
        let (elements, skipped) = self.get_path_query_raw(path_query, transaction)?;
        let results = elements.into_iter().map(|element| {
            match element {
                Element::Reference(reference_path) => {
                    let maybe_item = self.follow_reference(reference_path, transaction)?;
                    if let Element::Item(item) = maybe_item {
                        Ok(item)
                    } else {
                        Err(Error::InvalidQuery("the reference must result in an item"))
                    }
                }
                other => Err(Error::InvalidQuery("path_queries can only refer to references")),
            }
        }).collect::<Result<Vec<Vec<u8>>, Error>>()?;
        Ok((results, skipped))
    }

    pub fn get_path_query_raw(
        &mut self,
        path_query: &PathQuery,
        transaction: Option<&OptimisticTransactionDBTransaction>,
    ) -> Result<(Vec<Element>, u16), Error> {
        let subtrees = match transaction {
            None => &self.subtrees,
            Some(_) => &self.temp_subtrees,
        };
        self.get_path_query_on_trees_raw(path_query, subtrees)
    }

    fn get_path_query_on_trees_raw(
        &self,
        path_query: &PathQuery,
        subtrees: &HashMap<Vec<u8>, Merk<PrefixedRocksDbStorage>>,
    ) -> Result<(Vec<Element>, u16), Error> {
        let path = path_query.path;
        let merk = subtrees
            .get(&Self::compress_subtree_key(path, None))
            .ok_or(Error::InvalidPath("no subtree found under that path"))?;
        Element::get_path_query(merk, path_query, Some(subtrees))
    }
}<|MERGE_RESOLUTION|>--- conflicted
+++ resolved
@@ -115,11 +115,7 @@
     ) -> Result<Vec<Element>, Error> {
         let mut result = Vec::new();
         for query in path_queries {
-<<<<<<< HEAD
-            let (query_results, _) = self.get_path_query_on_trees_raw(query, subtrees)?;
-=======
-            let (query_results, _) = self.get_path_query(query, transaction)?;
->>>>>>> 4f8191bb
+            let (query_results, _) = self.get_path_query_raw(query, transaction)?;
             result.extend_from_slice(&query_results);
         }
         Ok(result)
