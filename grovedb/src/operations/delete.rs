<<<<<<< HEAD
use std::collections::BTreeSet;

=======
use costs::{cost_return_on_error, CostContext, CostsExt, OperationCost};
>>>>>>> 404a860a
use storage::StorageContext;

use crate::{
    batch::{GroveDbOp, Op},
    util::{merk_optional_tx, storage_context_optional_tx},
    Element, Error, GroveDb, TransactionArg,
};

impl GroveDb {
    pub fn delete_up_tree_while_empty<'p, P>(
        &self,
        path: P,
        key: &'p [u8],
        stop_path_height: Option<u16>,
        transaction: TransactionArg,
    ) -> CostContext<Result<u16, Error>>
    where
        P: IntoIterator<Item = &'p [u8]>,
        <P as IntoIterator>::IntoIter: DoubleEndedIterator + ExactSizeIterator + Clone,
    {
        let mut cost = OperationCost::default();

        let mut path_iter = path.into_iter();
        cost_return_on_error!(
            &mut cost,
            self.check_subtree_exists_path_not_found(path_iter.clone(), transaction)
        );
        if let Some(stop_path_height) = stop_path_height {
            if stop_path_height == path_iter.clone().len() as u16 {
                return Ok(0).wrap_with_cost(cost);
            }
        }
        if !cost_return_on_error!(
            &mut cost,
            self.delete_internal(path_iter.clone(), key, true, transaction)
        ) {
            return Ok(0).wrap_with_cost(cost);
        }
        let mut delete_count: u16 = 1;
        if let Some(last) = path_iter.next_back() {
            let deleted_parent = cost_return_on_error!(
                &mut cost,
                self.delete_up_tree_while_empty(path_iter, last, stop_path_height, transaction)
            );
            delete_count += deleted_parent;
        }
        Ok(delete_count).wrap_with_cost(cost)
    }

    pub fn delete_operations_for_delete_up_tree_while_empty<'p, P>(
        &self,
        path: P,
        key: &'p [u8],
        stop_path_height: Option<u16>,
        validate: bool,
        current_batch_operations: &Vec<GroveDbOp>,
        transaction: TransactionArg,
    ) -> Result<Option<Vec<GroveDbOp>>, Error>
    where
        P: IntoIterator<Item = &'p [u8]>,
        <P as IntoIterator>::IntoIter: DoubleEndedIterator + ExactSizeIterator + Clone,
    {
        let mut current_batch_operations = current_batch_operations.clone();
        self.add_delete_operations_for_delete_up_tree_while_empty(
            path,
            key,
            stop_path_height,
            validate,
            &mut current_batch_operations,
            transaction,
        )
    }

    pub fn add_delete_operations_for_delete_up_tree_while_empty<'p, P>(
        &self,
        path: P,
        key: &'p [u8],
        stop_path_height: Option<u16>,
        validate: bool,
        current_batch_operations: &mut Vec<GroveDbOp>,
        transaction: TransactionArg,
    ) -> Result<Option<Vec<GroveDbOp>>, Error>
    where
        P: IntoIterator<Item = &'p [u8]>,
        <P as IntoIterator>::IntoIter: DoubleEndedIterator + ExactSizeIterator + Clone,
    {
        let mut path_iter = path.into_iter();
        if let Some(stop_path_height) = stop_path_height {
            if stop_path_height == path_iter.clone().len() as u16 {
                return Ok(None);
            }
        }
        if validate {
            self.check_subtree_exists_path_not_found(path_iter.clone(), transaction)?;
        }
        if let Some(delete_operation_this_level) = self.delete_operation_for_delete_internal(
            path_iter.clone(),
            key,
            true,
            validate,
            current_batch_operations,
            transaction,
        )? {
            let mut delete_operations = vec![delete_operation_this_level.clone()];
            if let Some(last) = path_iter.next_back() {
                current_batch_operations.push(delete_operation_this_level);
                if let Some(mut delete_operations_upper_level) = self
                    .add_delete_operations_for_delete_up_tree_while_empty(
                        path_iter,
                        last,
                        stop_path_height,
                        validate,
                        current_batch_operations,
                        transaction,
                    )?
                {
                    delete_operations.append(&mut delete_operations_upper_level);
                }
            }
            Ok(Some(delete_operations))
        } else {
            Ok(None)
        }
    }

    pub fn delete<'p, P>(
        &self,
        path: P,
        key: &'p [u8],
        transaction: TransactionArg,
    ) -> CostContext<Result<(), Error>>
    where
        P: IntoIterator<Item = &'p [u8]>,
        <P as IntoIterator>::IntoIter: DoubleEndedIterator + ExactSizeIterator + Clone,
    {
        self.delete_internal(path, key, false, transaction)
            .map_ok(|_| ())
    }

    pub fn delete_if_empty_tree<'p, P>(
        &self,
        path: P,
        key: &'p [u8],
        transaction: TransactionArg,
    ) -> CostContext<Result<bool, Error>>
    where
        P: IntoIterator<Item = &'p [u8]>,
        <P as IntoIterator>::IntoIter: DoubleEndedIterator + ExactSizeIterator + Clone,
    {
        self.delete_internal(path, key, true, transaction)
    }

    pub fn delete_operation_for_delete_internal<'p, P>(
        &self,
        path: P,
        key: &'p [u8],
        only_delete_tree_if_empty: bool,
        validate: bool,
        current_batch_operations: &Vec<GroveDbOp>,
        transaction: TransactionArg,
    ) -> Result<Option<GroveDbOp>, Error>
    where
        P: IntoIterator<Item = &'p [u8]>,
        <P as IntoIterator>::IntoIter: DoubleEndedIterator + ExactSizeIterator + Clone,
    {
        let path_iter = path.into_iter();
        if path_iter.len() == 0 {
            // Attempt to delete a root tree leaf
            Err(Error::InvalidPath(
                "root tree leaves currently cannot be deleted",
            ))
        } else {
            if validate {
                self.check_subtree_exists_path_not_found(path_iter.clone(), transaction)?;
            }
            let element = self.get_raw(path_iter.clone(), key.as_ref(), transaction)?;

            if let Element::Tree(..) = element {
                let subtree_merk_path = path_iter.clone().chain(std::iter::once(key));
                let subtree_merk_path_vec = subtree_merk_path
                    .clone()
                    .map(|x| x.to_vec())
                    .collect::<Vec<Vec<u8>>>();
                let subtrees_paths = self.find_subtrees(subtree_merk_path.clone(), transaction)?;
                let batch_deleted_keys = current_batch_operations
                    .iter()
                    .filter_map(|op| match op.op {
                        Op::Insert { .. } => None,
                        Op::Delete => {
                            if op.path == subtree_merk_path_vec {
                                Some(op.key.as_slice())
                            } else {
                                None
                            }
                        }
                    })
                    .collect::<BTreeSet<&[u8]>>();
                let mut is_empty =
                    merk_optional_tx!(self.db, subtree_merk_path, transaction, subtree, {
                        subtree.is_empty_tree_except(batch_deleted_keys)
                    });

                // If there is any current batch operation that is inserting something in this
                // tree then it is not empty either
                is_empty &= !current_batch_operations.iter().any(|op| match op.op {
                    Op::Insert { .. } => op.path == subtree_merk_path_vec,
                    Op::Delete => false,
                });

                if only_delete_tree_if_empty && !is_empty {
                    Ok(None)
                } else {
                    if is_empty {
                        Ok(Some(GroveDbOp::delete(
                            path_iter.map(|x| x.to_vec()).collect(),
                            key.to_vec(),
                        )))
                    } else {
                        Err(Error::NotSupported(
                            "deletion operation for non empty tree not currently supported",
                        ))
                    }
                }
            } else {
                Ok(Some(GroveDbOp::delete(
                    path_iter.map(|x| x.to_vec()).collect(),
                    key.to_vec(),
                )))
            }
        }
    }

    fn delete_internal<'p, P>(
        &self,
        path: P,
        key: &'p [u8],
        only_delete_tree_if_empty: bool,
        transaction: TransactionArg,
    ) -> CostContext<Result<bool, Error>>
    where
        P: IntoIterator<Item = &'p [u8]>,
        <P as IntoIterator>::IntoIter: DoubleEndedIterator + ExactSizeIterator + Clone,
    {
        let mut cost = OperationCost::default();

        let path_iter = path.into_iter();
        if path_iter.len() == 0 {
            // Attempt to delete a root tree leaf
            Err(Error::InvalidPath(
                "root tree leaves currently cannot be deleted",
            ))
            .wrap_with_cost(cost)
        } else {
            cost_return_on_error!(
                &mut cost,
                self.check_subtree_exists_path_not_found(path_iter.clone(), transaction)
            );
            let element = cost_return_on_error!(
                &mut cost,
                self.get_raw(path_iter.clone(), key.as_ref(), transaction)
            );

            if let Element::Tree(..) = element {
                let subtree_merk_path = path_iter.clone().chain(std::iter::once(key));
                let subtrees_paths = cost_return_on_error!(
                    &mut cost,
                    self.find_subtrees(subtree_merk_path.clone(), transaction)
                );
                let is_empty = merk_optional_tx!(
                    &mut cost,
                    self.db,
                    subtree_merk_path,
                    transaction,
                    subtree,
                    { subtree.is_empty_tree() }
                );

                if only_delete_tree_if_empty && !is_empty {
                    return Ok(false).wrap_with_cost(cost);
                } else {
                    // TODO: dumb traversal should not be tolerated
<<<<<<< HEAD
                    if !is_empty {
                        for subtree_path in subtrees_paths {
                            merk_optional_tx!(
                                self.db,
                                subtree_path.iter().map(|x| x.as_slice()),
                                transaction,
                                mut subtree,
                                {
=======
                    for subtree_path in subtrees_paths {
                        merk_optional_tx!(
                            &mut cost,
                            self.db,
                            subtree_path.iter().map(|x| x.as_slice()),
                            transaction,
                            mut subtree,
                            {
                                cost_return_on_error!(
                                    &mut cost,
>>>>>>> 404a860a
                                    subtree.clear().map_err(|e| {
                                        Error::CorruptedData(format!(
                                            "unable to cleanup tree from storage: {}",
                                            e
                                        ))
<<<<<<< HEAD
                                    })?;
                                }
                            );
                        }
=======
                                    })
                                );
                            }
                        );
>>>>>>> 404a860a
                    }
                    merk_optional_tx!(
                        &mut cost,
                        self.db,
                        path_iter.clone(),
                        transaction,
                        mut parent_merk,
                        {
                            cost_return_on_error!(
                                &mut cost,
                                Element::delete(&mut parent_merk, &key)
                            );
                        }
                    );
                }
            } else {
                merk_optional_tx!(
                    &mut cost,
                    self.db,
                    path_iter.clone(),
                    transaction,
                    mut parent_merk,
                    {
                        cost_return_on_error!(&mut cost, Element::delete(&mut parent_merk, &key));
                    }
                );
            }
            cost_return_on_error!(&mut cost, self.propagate_changes(path_iter, transaction));
            Ok(true).wrap_with_cost(cost)
        }
    }

    // TODO: dumb traversal should not be tolerated
    /// Finds keys which are trees for a given subtree recursively.
    /// One element means a key of a `merk`, n > 1 elements mean relative path
    /// for a deeply nested subtree.
    pub(crate) fn find_subtrees<'p, P>(
        &self,
        path: P,
        transaction: TransactionArg,
    ) -> CostContext<Result<Vec<Vec<Vec<u8>>>, Error>>
    where
        P: IntoIterator<Item = &'p [u8]>,
    {
        let mut cost = OperationCost::default();

        // TODO: remove conversion to vec;
        // However, it's not easy for a reason:
        // new keys to enqueue are taken from raw iterator which returns Vec<u8>;
        // changing that to slice is hard as cursor should be moved for next iteration
        // which requires exclusive (&mut) reference, also there is no guarantee that
        // slice which points into storage internals will remain valid if raw iterator
        // got altered so why that reference should be exclusive;

        let mut queue: Vec<Vec<Vec<u8>>> =
            vec![path.into_iter().map(|x| x.as_ref().to_vec()).collect()];
        let mut result: Vec<Vec<Vec<u8>>> = queue.clone();

        while let Some(q) = queue.pop() {
            // Get the correct subtree with q_ref as path
            let path_iter = q.iter().map(|x| x.as_slice());
            storage_context_optional_tx!(self.db, path_iter.clone(), transaction, storage, {
                let mut raw_iter = Element::iterator(storage.raw_iter()).unwrap_add_cost(&mut cost);
                while let Some((key, value)) = cost_return_on_error!(&mut cost, raw_iter.next()) {
                    if let Element::Tree(..) = value {
                        let mut sub_path = q.clone();
                        sub_path.push(key.to_vec());
                        queue.push(sub_path.clone());
                        result.push(sub_path);
                    }
                }
            })
        }
        Ok(result).wrap_with_cost(cost)
    }
}<|MERGE_RESOLUTION|>--- conflicted
+++ resolved
@@ -1,9 +1,5 @@
-<<<<<<< HEAD
 use std::collections::BTreeSet;
-
-=======
 use costs::{cost_return_on_error, CostContext, CostsExt, OperationCost};
->>>>>>> 404a860a
 use storage::StorageContext;
 
 use crate::{
@@ -61,7 +57,7 @@
         validate: bool,
         current_batch_operations: &Vec<GroveDbOp>,
         transaction: TransactionArg,
-    ) -> Result<Option<Vec<GroveDbOp>>, Error>
+    ) -> CostContext<Result<Option<Vec<GroveDbOp>>, Error>>
     where
         P: IntoIterator<Item = &'p [u8]>,
         <P as IntoIterator>::IntoIter: DoubleEndedIterator + ExactSizeIterator + Clone,
@@ -85,32 +81,42 @@
         validate: bool,
         current_batch_operations: &mut Vec<GroveDbOp>,
         transaction: TransactionArg,
-    ) -> Result<Option<Vec<GroveDbOp>>, Error>
-    where
-        P: IntoIterator<Item = &'p [u8]>,
-        <P as IntoIterator>::IntoIter: DoubleEndedIterator + ExactSizeIterator + Clone,
-    {
+    ) -> CostContext<Result<Option<Vec<GroveDbOp>>, Error>>
+    where
+        P: IntoIterator<Item = &'p [u8]>,
+        <P as IntoIterator>::IntoIter: DoubleEndedIterator + ExactSizeIterator + Clone,
+    {
+        let mut cost = OperationCost::default();
+
         let mut path_iter = path.into_iter();
         if let Some(stop_path_height) = stop_path_height {
             if stop_path_height == path_iter.clone().len() as u16 {
-                return Ok(None);
+                return Ok(None).wrap_with_cost(cost);
             }
         }
         if validate {
-            self.check_subtree_exists_path_not_found(path_iter.clone(), transaction)?;
-        }
-        if let Some(delete_operation_this_level) = self.delete_operation_for_delete_internal(
+            cost_return_on_error!(
+            &mut cost,
+            self.check_subtree_exists_path_not_found(path_iter.clone(), transaction)
+        );
+        }
+        if let Some(delete_operation_this_level) = cost_return_on_error!(
+            &mut cost,
+            self.delete_operation_for_delete_internal(
             path_iter.clone(),
             key,
             true,
             validate,
             current_batch_operations,
             transaction,
-        )? {
+        ))
+            {
             let mut delete_operations = vec![delete_operation_this_level.clone()];
             if let Some(last) = path_iter.next_back() {
                 current_batch_operations.push(delete_operation_this_level);
-                if let Some(mut delete_operations_upper_level) = self
+                if let Some(mut delete_operations_upper_level) = cost_return_on_error!(
+            &mut cost,
+                    self
                     .add_delete_operations_for_delete_up_tree_while_empty(
                         path_iter,
                         last,
@@ -118,14 +124,14 @@
                         validate,
                         current_batch_operations,
                         transaction,
-                    )?
+                    ))
                 {
                     delete_operations.append(&mut delete_operations_upper_level);
                 }
             }
-            Ok(Some(delete_operations))
+            Ok(Some(delete_operations)).wrap_with_cost(cost)
         } else {
-            Ok(None)
+            Ok(None).wrap_with_cost(cost)
         }
     }
 
@@ -164,22 +170,30 @@
         validate: bool,
         current_batch_operations: &Vec<GroveDbOp>,
         transaction: TransactionArg,
-    ) -> Result<Option<GroveDbOp>, Error>
-    where
-        P: IntoIterator<Item = &'p [u8]>,
-        <P as IntoIterator>::IntoIter: DoubleEndedIterator + ExactSizeIterator + Clone,
-    {
+    ) -> CostContext<Result<Option<GroveDbOp>, Error>>
+    where
+        P: IntoIterator<Item = &'p [u8]>,
+        <P as IntoIterator>::IntoIter: DoubleEndedIterator + ExactSizeIterator + Clone,
+    {
+        let mut cost = OperationCost::default();
+
         let path_iter = path.into_iter();
         if path_iter.len() == 0 {
             // Attempt to delete a root tree leaf
             Err(Error::InvalidPath(
                 "root tree leaves currently cannot be deleted",
-            ))
+            )).wrap_with_cost(cost)
         } else {
             if validate {
-                self.check_subtree_exists_path_not_found(path_iter.clone(), transaction)?;
-            }
-            let element = self.get_raw(path_iter.clone(), key.as_ref(), transaction)?;
+                cost_return_on_error!(
+                &mut cost,
+                self.check_subtree_exists_path_not_found(path_iter.clone(), transaction)
+            );
+            }
+            let element = cost_return_on_error!(
+                &mut cost,
+                self.get_raw(path_iter.clone(), key.as_ref(), transaction)
+            );
 
             if let Element::Tree(..) = element {
                 let subtree_merk_path = path_iter.clone().chain(std::iter::once(key));
@@ -187,7 +201,10 @@
                     .clone()
                     .map(|x| x.to_vec())
                     .collect::<Vec<Vec<u8>>>();
-                let subtrees_paths = self.find_subtrees(subtree_merk_path.clone(), transaction)?;
+                let subtrees_paths = cost_return_on_error!(
+                    &mut cost,
+                    self.find_subtrees(subtree_merk_path.clone(), transaction)
+                );
                 let batch_deleted_keys = current_batch_operations
                     .iter()
                     .filter_map(|op| match op.op {
@@ -202,7 +219,7 @@
                     })
                     .collect::<BTreeSet<&[u8]>>();
                 let mut is_empty =
-                    merk_optional_tx!(self.db, subtree_merk_path, transaction, subtree, {
+                    merk_optional_tx!(&mut cost, self.db, subtree_merk_path, transaction, subtree, {
                         subtree.is_empty_tree_except(batch_deleted_keys)
                     });
 
@@ -213,7 +230,7 @@
                     Op::Delete => false,
                 });
 
-                if only_delete_tree_if_empty && !is_empty {
+               let result = if only_delete_tree_if_empty && !is_empty {
                     Ok(None)
                 } else {
                     if is_empty {
@@ -226,12 +243,13 @@
                             "deletion operation for non empty tree not currently supported",
                         ))
                     }
-                }
+                };
+                result.wrap_with_cost(cost)
             } else {
                 Ok(Some(GroveDbOp::delete(
                     path_iter.map(|x| x.to_vec()).collect(),
                     key.to_vec(),
-                )))
+                ))).wrap_with_cost(cost)
             }
         }
     }
@@ -284,19 +302,10 @@
                 if only_delete_tree_if_empty && !is_empty {
                     return Ok(false).wrap_with_cost(cost);
                 } else {
-                    // TODO: dumb traversal should not be tolerated
-<<<<<<< HEAD
                     if !is_empty {
+                        // TODO: dumb traversal should not be tolerated
                         for subtree_path in subtrees_paths {
                             merk_optional_tx!(
-                                self.db,
-                                subtree_path.iter().map(|x| x.as_slice()),
-                                transaction,
-                                mut subtree,
-                                {
-=======
-                    for subtree_path in subtrees_paths {
-                        merk_optional_tx!(
                             &mut cost,
                             self.db,
                             subtree_path.iter().map(|x| x.as_slice()),
@@ -305,23 +314,16 @@
                             {
                                 cost_return_on_error!(
                                     &mut cost,
->>>>>>> 404a860a
                                     subtree.clear().map_err(|e| {
                                         Error::CorruptedData(format!(
                                             "unable to cleanup tree from storage: {}",
                                             e
                                         ))
-<<<<<<< HEAD
-                                    })?;
-                                }
-                            );
-                        }
-=======
                                     })
                                 );
                             }
                         );
->>>>>>> 404a860a
+                        }
                     }
                     merk_optional_tx!(
                         &mut cost,
