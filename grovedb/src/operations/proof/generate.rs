--- conflicted
+++ resolved
@@ -85,12 +85,7 @@
                     let mut new_path = path.clone();
                     new_path.push(key.as_ref());
 
-<<<<<<< HEAD
                     let mut query = subquery_value;
-=======
-                    let has_subkey_and_subquery =
-                        subquery_value.is_some() && subquery_key.is_some();
->>>>>>> eb88df74
 
                     if query.is_some() {
                         if subquery_key.is_some() {
@@ -118,12 +113,7 @@
                     }
 
                     let new_path_owned = new_path.iter().map(|x| x.to_vec()).collect();
-<<<<<<< HEAD
                     let new_path_query = PathQuery::new_unsized(new_path_owned, query.unwrap());
-=======
-                    let new_path_query =
-                        PathQuery::new_unsized(new_path_owned, subquery_value.unwrap());
->>>>>>> eb88df74
 
                     if self
                         .check_subtree_exists_path_not_found(new_path.clone(), None, None)
