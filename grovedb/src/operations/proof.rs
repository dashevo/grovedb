--- conflicted
+++ resolved
@@ -1,692 +1,3 @@
-<<<<<<< HEAD
-use std::{
-    io::{Read, Write},
-    ptr::write,
-};
-
-use merk::{
-    proofs::{
-        encode_into,
-        query::{ProofVerificationResult, QueryItem},
-        Node, Op,
-    },
-    Hash, Merk,
-};
-use rs_merkle::{algorithms::Sha256, MerkleProof};
-use storage::{rocksdb_storage::RocksDbStorage, StorageContext};
-
-use crate::{
-    merk::ProofConstructionResult,
-    subtree::raw_decode,
-    util::{merk_optional_tx, meta_storage_context_optional_tx},
-    Element, Error,
-    Error::{InvalidPath, InvalidProof},
-    GroveDb, PathQuery, Query, SizedQuery,
-};
-
-const EMPTY_TREE_HASH: [u8; 32] = [0; 32];
-
-#[derive(Debug, PartialEq)]
-enum ProofType {
-    MerkProof,
-    SizedMerkProof,
-    RootProof,
-    InvalidProof,
-}
-
-impl From<ProofType> for u8 {
-    fn from(proof_type: ProofType) -> Self {
-        match proof_type {
-            ProofType::MerkProof => 0x01,
-            ProofType::SizedMerkProof => 0x02,
-            ProofType::RootProof => 0x03,
-            ProofType::InvalidProof => 0x10,
-        }
-    }
-}
-
-impl From<u8> for ProofType {
-    fn from(val: u8) -> Self {
-        match val {
-            0x01 => ProofType::MerkProof,
-            0x02 => ProofType::SizedMerkProof,
-            0x03 => ProofType::RootProof,
-            _ => ProofType::InvalidProof,
-        }
-    }
-}
-
-impl GroveDb {
-    pub fn prove(&self, query: PathQuery) -> Result<Vec<u8>, Error> {
-        // TODO: should it be possible to generate proofs for tree items (currently yes)
-        let mut proof_result: Vec<u8> = vec![];
-
-        let path_slices = query.path.iter().map(|x| x.as_slice()).collect::<Vec<_>>();
-
-        if path_slices.len() < 1 {
-            return Err(Error::InvalidPath("can't generate proof for empty path"));
-        }
-
-        self.check_subtree_exists_path_not_found(path_slices.clone(), None, None)?;
-
-        let mut current_limit: Option<u16> = query.query.limit;
-        let mut current_offset: Option<u16> = query.query.offset;
-
-        GroveDb::prove_subqueries(
-            &self,
-            &mut proof_result,
-            path_slices.clone(),
-            query.clone(),
-            &mut current_limit,
-            &mut current_offset,
-        )?;
-
-        // generate proof to show that the path leads up to the root
-        let mut split_path = path_slices.split_last();
-        while let Some((key, path_slice)) = split_path {
-            if path_slice.is_empty() {
-                // generate root proof
-                meta_storage_context_optional_tx!(self.db, None, meta_storage, {
-                    let root_leaf_keys = Self::get_root_leaf_keys_internal(&meta_storage)?;
-                    let mut index_to_prove: Vec<usize> = vec![];
-                    match root_leaf_keys.get(&key.to_vec()) {
-                        Some(index) => index_to_prove.push(*index),
-                        None => return Err(InvalidPath("invalid root key")),
-                    }
-                    let root_tree = self.get_root_tree(None).expect("should get root tree");
-                    let root_proof = root_tree.proof(&index_to_prove).to_bytes();
-
-                    debug_assert!(root_proof.len() < 256);
-                    write_to_vec(
-                        &mut proof_result,
-                        &vec![ProofType::RootProof.into(), root_proof.len() as u8],
-                    );
-                    write_to_vec(&mut proof_result, &root_proof);
-
-                    // write the number of root leafs
-                    // this makes the assumption that 1 byte is enough to represent the number of
-                    // root leafs i.e max of 255 root leaf keys
-                    // TODO: How do we enforce this? does it make sense to make this variable
-                    // length?
-                    write_to_vec(&mut proof_result, &vec![root_leaf_keys.len() as u8]);
-
-                    // add the index values required to prove the root
-                    let index_to_prove_as_bytes = index_to_prove
-                        .into_iter()
-                        .map(|index| index as u8)
-                        .collect::<Vec<u8>>();
-
-                    write_to_vec(&mut proof_result, &index_to_prove_as_bytes);
-                })
-            } else {
-                // generate proofs for the intermediate paths
-                let path_slices = path_slice.iter().map(|x| *x).collect::<Vec<_>>();
-
-                // TODO: No need to use this macro as transaction is always none
-                merk_optional_tx!(self.db, path_slices, None, subtree, {
-                    let mut query = Query::new();
-                    query.insert_key(key.to_vec());
-
-                    generate_and_store_merk_proof(
-                        &self,
-                        &subtree,
-                        query,
-                        None,
-                        None,
-                        ProofType::MerkProof,
-                        &mut proof_result,
-                    )?;
-                });
-            }
-            split_path = path_slice.split_last();
-        }
-
-        Ok(proof_result)
-    }
-
-    pub fn execute_proof(
-        proof: &[u8],
-        query: PathQuery,
-    ) -> Result<([u8; 32], Vec<(Vec<u8>, Vec<u8>)>), Error> {
-        let path_slices = query.path.iter().map(|x| x.as_slice()).collect::<Vec<_>>();
-
-        if path_slices.len() < 1 {
-            return Err(Error::InvalidPath("can't verify proof for empty path"));
-        }
-
-        let mut result_set: Vec<(Vec<u8>, Vec<u8>)> = vec![];
-        let mut proof_reader = ProofReader::new(proof);
-
-        let mut current_limit = query.query.limit;
-        let mut current_offset = query.query.offset;
-
-        let mut expected_root_hash = GroveDb::execute_subquery_proof(
-            &mut proof_reader,
-            &mut result_set,
-            &mut current_limit,
-            &mut current_offset,
-            query.clone(),
-        )?;
-
-        // validate the path elements are connected
-        let mut split_path = path_slices.split_last();
-        while let Some((key, path_slice)) = split_path {
-            if !path_slice.is_empty() {
-                // for every subtree, there should be a corresponding proof for the parent
-                // which should prove that this subtree is a child of the parent tree
-                let parent_merk_proof =
-                    proof_reader.read_proof_of_type(ProofType::MerkProof.into())?;
-
-                let mut parent_query = Query::new();
-                parent_query.insert_key(key.to_vec());
-
-                let proof_result = execute_merk_proof(
-                    &parent_merk_proof,
-                    &parent_query,
-                    None,
-                    None,
-                    query.query.query.left_to_right,
-                )?;
-
-                let result_set = proof_result.1.result_set;
-                if result_set.len() == 0 || &result_set[0].0 != key {
-                    return Err(Error::InvalidProof("proof invalid: invalid parent"));
-                }
-
-                let elem = Element::deserialize(result_set[0].1.as_slice())?;
-                let child_hash = match elem {
-                    Element::Tree(hash) => Ok(hash),
-                    _ => Err(Error::InvalidProof(
-                        "intermediate proofs should be for trees",
-                    )),
-                }?;
-
-                if child_hash != expected_root_hash {
-                    return Err(Error::InvalidProof("Bad path"));
-                }
-
-                expected_root_hash = proof_result.0;
-            } else {
-                break;
-            }
-            split_path = path_slice.split_last();
-        }
-
-        // execute the root proof
-        let root_proof_bytes = proof_reader.read_proof_of_type(ProofType::RootProof.into())?;
-
-        // makes the assumption that 1 byte is enough to represent the root leaf count
-        // hence max of 255 root leaf keys
-        let root_leaf_count = proof_reader.read_byte()?;
-
-        let index_to_prove_as_bytes = proof_reader.read_to_end()?;
-        let index_to_prove_as_usize = index_to_prove_as_bytes
-            .into_iter()
-            .map(|index| index as usize)
-            .collect::<Vec<usize>>();
-
-        let root_proof = match MerkleProof::<Sha256>::try_from(root_proof_bytes) {
-            Ok(proof) => Ok(proof),
-            Err(_) => Err(Error::InvalidProof("invalid proof element")),
-        }?;
-
-        let root_hash = match root_proof.root(
-            &index_to_prove_as_usize,
-            &[expected_root_hash],
-            root_leaf_count[0] as usize,
-        ) {
-            Ok(hash) => Ok(hash),
-            Err(_) => Err(Error::InvalidProof("Invalid proof element")),
-        }?;
-
-        Ok((root_hash, result_set))
-    }
-
-    fn prove_subqueries(
-        db: &GroveDb,
-        proofs: &mut Vec<u8>,
-        path: Vec<&[u8]>,
-        query: PathQuery,
-        current_limit: &mut Option<u16>,
-        current_offset: &mut Option<u16>,
-    ) -> Result<(), Error> {
-        // there is a chance that the subquery key would lead to something that is not a
-        // tree same thing for the subquery itself
-        merk_optional_tx!(db.db, path.clone(), None, subtree, {
-            let mut has_useful_subtree = false;
-            let exhausted_limit = query.query.limit.is_some() && query.query.limit.unwrap() == 0;
-
-            if !exhausted_limit {
-                let subtree_key_values = subtree.get_kv_pairs(query.query.query.left_to_right);
-                for (key, value_bytes) in subtree_key_values.iter() {
-                    let (subquery_key, subquery_value) =
-                        Element::subquery_paths_for_sized_query(&query.query, key);
-
-                    if subquery_key.is_none() && subquery_value.is_none() {
-                        continue;
-                    }
-
-                    let element = raw_decode(value_bytes)?;
-
-                    match element {
-                        // TODO: handle references that point to trees
-                        Element::Tree(tree_hash) => {
-                            if tree_hash == EMPTY_TREE_HASH {
-                                continue;
-                            }
-
-                            if !has_useful_subtree {
-                                has_useful_subtree = true;
-
-                                let mut all_key_query =
-                                    Query::new_with_direction(query.query.query.left_to_right);
-                                all_key_query.insert_all();
-
-                                generate_and_store_merk_proof(
-                                    db,
-                                    &subtree,
-                                    all_key_query,
-                                    None,
-                                    None,
-                                    ProofType::MerkProof,
-                                    proofs,
-                                )?;
-                            }
-
-                            let mut new_path = path.clone();
-                            new_path.push(key.as_ref());
-
-                            let mut query = subquery_value.clone();
-                            let sub_key = subquery_key.clone();
-
-                            if query.is_some() {
-                                if sub_key.is_some() {
-                                    // intermediate step here, generate a proof that show
-                                    // the existence or absence of the subquery key
-                                    merk_optional_tx!(
-                                        db.db,
-                                        new_path.clone(),
-                                        None,
-                                        inner_subtree,
-                                        {
-                                            let mut key_as_query = Query::new();
-                                            key_as_query.insert_key(sub_key.clone().unwrap());
-
-                                            generate_and_store_merk_proof(
-                                                db,
-                                                &inner_subtree,
-                                                key_as_query,
-                                                None,
-                                                None,
-                                                ProofType::MerkProof,
-                                                proofs,
-                                            )?;
-                                        }
-                                    );
-
-                                    new_path.push(sub_key.as_ref().unwrap());
-
-                                    let subquery_key_path_exists = db
-                                        .check_subtree_exists_path_not_found(
-                                            new_path.clone(),
-                                            None,
-                                            None,
-                                        );
-
-                                    if subquery_key_path_exists.is_err() {
-                                        continue;
-                                    }
-                                }
-                            } else {
-                                let mut key_as_query = Query::new();
-                                key_as_query.insert_key(sub_key.unwrap());
-                                query = Some(key_as_query);
-                            }
-
-                            let new_path_owned = new_path.iter().map(|x| x.to_vec()).collect();
-                            let new_path_query =
-                                PathQuery::new_unsized(new_path_owned, query.unwrap());
-
-                            GroveDb::prove_subqueries(
-                                db,
-                                proofs,
-                                new_path,
-                                new_path_query,
-                                current_limit,
-                                current_offset,
-                            )?;
-
-                            // if we hit the limit, we should kill the loop
-                            if current_limit.is_some() && current_limit.unwrap() == 0 {
-                                break;
-                            }
-                        }
-                        _ => {
-                            // Current implementation makes the assumption that all elements of
-                            // a result set are of the same type i.e either all trees, all items
-                            // e.t.c and not mixed types.
-                            // This ensures that invariant is preserved
-                            debug_assert!(has_useful_subtree == false);
-                        }
-                    }
-                }
-            }
-
-            // TODO: Explore the chance that a subquery key might lead to non tree element
-            if !has_useful_subtree {
-                // if no useful subtree, then we care about the result set of this subtree.
-                // apply the sized query
-                let limit_offset = generate_and_store_merk_proof(
-                    db,
-                    &subtree,
-                    query.query.query,
-                    *current_limit,
-                    *current_offset,
-                    ProofType::SizedMerkProof,
-                    proofs,
-                )?;
-
-                // update limit and offset values
-                *current_limit = limit_offset.0;
-                *current_offset = limit_offset.1;
-            }
-        });
-
-        Ok(())
-    }
-
-    fn execute_subquery_proof(
-        proof_reader: &mut ProofReader,
-        result_set: &mut Vec<(Vec<u8>, Vec<u8>)>,
-        current_limit: &mut Option<u16>,
-        current_offset: &mut Option<u16>,
-        query: PathQuery,
-    ) -> Result<[u8; 32], Error> {
-        let root_hash: [u8; 32];
-        let (proof_type, proof) = proof_reader.read_proof()?;
-        match proof_type {
-            ProofType::SizedMerkProof => {
-                let verification_result = execute_merk_proof(
-                    &proof,
-                    &query.query.query,
-                    *current_limit,
-                    *current_offset,
-                    query.query.query.left_to_right,
-                )?;
-
-                root_hash = verification_result.0;
-                result_set.extend(verification_result.1.result_set);
-
-                // update limit and offset
-                *current_limit = verification_result.1.limit;
-                *current_offset = verification_result.1.offset;
-            }
-            ProofType::MerkProof => {
-                // for non leaf subtrees, we want to prove that all their keys
-                // have an accompanying proof as long as the limit is non zero
-                // and their child subtree is not empty
-                let mut all_key_query = Query::new_with_direction(query.query.query.left_to_right);
-                all_key_query.insert_all();
-
-                let verification_result = execute_merk_proof(
-                    &proof,
-                    &all_key_query,
-                    None,
-                    None,
-                    all_key_query.left_to_right,
-                )?;
-
-                root_hash = verification_result.0;
-
-                for (key, value_bytes) in verification_result.1.result_set {
-                    let child_element = Element::deserialize(value_bytes.as_slice())?;
-                    match child_element {
-                        Element::Tree(mut expected_root_hash) => {
-                            if expected_root_hash == EMPTY_TREE_HASH {
-                                // child node is empty, move on to next
-                                continue;
-                            }
-
-                            if current_limit.is_some() && current_limit.unwrap() == 0 {
-                                // we are done verifying the subqueries
-                                break;
-                            }
-
-                            let (subquery_key, subquery_value) =
-                                Element::subquery_paths_for_sized_query(
-                                    &query.query,
-                                    key.as_slice(),
-                                );
-
-                            if subquery_value.is_none() && subquery_key.is_none() {
-                                continue;
-                            }
-
-                            if subquery_key.is_some() {
-                                // prove that the subquery key was used, update the expected hash
-                                // if the proof shows absence, path is no longer useful
-                                // move on to next
-                                let (proof_type, subkey_proof) = proof_reader.read_proof()?;
-                                if proof_type != ProofType::MerkProof {
-                                    return Err(Error::InvalidProof(
-                                        "expected unsized merk proof for subquery key",
-                                    ));
-                                }
-
-                                let mut key_as_query = Query::new();
-                                key_as_query.insert_key(subquery_key.clone().unwrap());
-
-                                let verification_result = execute_merk_proof(
-                                    &subkey_proof,
-                                    &key_as_query,
-                                    None,
-                                    None,
-                                    key_as_query.left_to_right,
-                                )?;
-
-                                let subquery_key_result_set = verification_result.1.result_set;
-                                if subquery_key_result_set.len() == 0 {
-                                    // subquery key does not exist in the subtree
-                                    // proceed to another subtree
-                                    continue;
-                                } else {
-                                    let elem_value = &subquery_key_result_set[0].1;
-                                    let subquery_key_element =
-                                        Element::deserialize(elem_value).unwrap();
-                                    match subquery_key_element {
-                                        Element::Tree(new_exptected_hash) => {
-                                            expected_root_hash = new_exptected_hash;
-                                        }
-                                        _ => {
-                                            // the means that the subquery key pointed to a non tree
-                                            // element
-                                            // what do you do in that case, say it points to an item
-                                            // or reference
-                                            // pointing to a non tree element means we cannot apply
-                                            // TODO: Remove panic
-                                            panic!("figure out what to do in this case");
-                                        }
-                                    }
-                                }
-                            }
-
-                            let new_path_query;
-                            if subquery_value.is_some() {
-                                new_path_query =
-                                    PathQuery::new_unsized(vec![], subquery_value.unwrap());
-                            } else {
-                                let mut key_as_query = Query::new();
-                                key_as_query.insert_key(subquery_key.unwrap());
-                                new_path_query = PathQuery::new_unsized(vec![], key_as_query);
-                            }
-
-                            let child_hash = GroveDb::execute_subquery_proof(
-                                proof_reader,
-                                result_set,
-                                current_limit,
-                                current_offset,
-                                new_path_query,
-                            )?;
-
-                            if child_hash != expected_root_hash {
-                                return Err(Error::InvalidProof(
-                                    "child hash doesn't match the expected hash",
-                                ));
-                            }
-                        }
-                        _ => {
-                            // TODO: why this error??
-                            return Err(Error::InvalidProof("Missing proof for subtree"));
-                        }
-                    }
-                }
-            }
-            _ => {
-                // execute_subquery_proof only expects proofs for merk trees
-                // root proof is handled separately
-                return Err(Error::InvalidProof("wrong proof type"));
-            }
-        }
-        Ok(root_hash)
-    }
-}
-
-// Helpers
-// TODO: Extract into separate files
-#[derive(Debug)]
-struct ProofReader<'a> {
-    proof_data: &'a [u8],
-}
-
-impl<'a> ProofReader<'a> {
-    fn new(proof_data: &'a [u8]) -> Self {
-        Self { proof_data }
-    }
-
-    // TODO: handle error (e.g. not enough bytes to read)
-    fn read_byte(&mut self) -> Result<[u8; 1], Error> {
-        let mut data = [0; 1];
-        self.proof_data
-            .read(&mut data)
-            .map_err(|_| Error::CorruptedData(String::from("failed to read proof data")))?;
-        Ok(data)
-    }
-
-    fn read_proof(&mut self) -> Result<(ProofType, Vec<u8>), Error> {
-        self.read_proof_with_optional_type(None)
-    }
-
-    fn read_proof_of_type(&mut self, expected_data_type: u8) -> Result<Vec<u8>, Error> {
-        match self.read_proof_with_optional_type(Some(expected_data_type)) {
-            Ok((_, proof)) => Ok(proof),
-            Err(e) => Err(e),
-        }
-    }
-
-    fn read_proof_with_optional_type(
-        &mut self,
-        expected_data_type_option: Option<u8>,
-    ) -> Result<(ProofType, Vec<u8>), Error> {
-        let mut data_type = [0; 1];
-        self.proof_data
-            .read(&mut data_type)
-            .map_err(|_| Error::CorruptedData(String::from("failed to read proof data")))?;
-
-        if let Some(expected_data_type) = expected_data_type_option {
-            if data_type != [expected_data_type] {
-                return Err(Error::InvalidProof("wrong data_type"));
-            }
-        }
-
-        // TODO: This should not be the invalid proof type
-        let proof_type: ProofType = data_type[0].into();
-
-        let mut length = vec![0; 1];
-        self.proof_data
-            .read(&mut length)
-            .map_err(|_| Error::CorruptedData(String::from("failed to read proof data")))?;
-        let mut proof = vec![0; length[0] as usize];
-        self.proof_data
-            .read(&mut proof)
-            .map_err(|_| Error::CorruptedData(String::from("failed to read proof data")))?;
-
-        Ok((proof_type, proof))
-    }
-
-    fn read_to_end(&mut self) -> Result<Vec<u8>, Error> {
-        let mut data = vec![];
-        self.proof_data
-            .read_to_end(&mut data)
-            .map_err(|_| Error::CorruptedData(String::from("failed to read proof data")))?;
-        Ok(data)
-    }
-}
-
-fn generate_and_store_merk_proof<'a, S: 'a>(
-    db: &GroveDb,
-    subtree: &'a Merk<S>,
-    query: Query,
-    limit: Option<u16>,
-    offset: Option<u16>,
-    proof_type: ProofType,
-    proofs: &mut Vec<u8>,
-) -> Result<(Option<u16>, Option<u16>), Error>
-where
-    S: StorageContext<'a, 'a>,
-{
-    // TODO: How do you handle mixed tree types?
-    let mut proof_result = subtree
-        .prove_without_encoding(query, limit, offset)
-        .expect("should generate proof");
-
-    // Perform reference substitution for kv nodes
-    for op in proof_result.proof.iter_mut() {
-        match op {
-            Op::Push(node) | Op::PushInverted(node) => match node {
-                Node::KV(_, value) => {
-                    let elem = Element::deserialize(value);
-                    if let Ok(Element::Reference(reference_path, _)) = elem {
-                        let referenced_elem = db.follow_reference(reference_path, None)?;
-                        *value = referenced_elem.serialize().unwrap();
-                    }
-                }
-                _ => continue,
-            },
-            _ => continue,
-        }
-    }
-
-    let mut proof_bytes = Vec::with_capacity(128);
-    encode_into(proof_result.proof.iter(), &mut proof_bytes);
-
-    // TODO: Switch to variable length encoding
-    debug_assert!(proof_bytes.len() < 256);
-    write_to_vec(proofs, &vec![proof_type.into(), proof_bytes.len() as u8]);
-    write_to_vec(proofs, &proof_bytes);
-
-    Ok((proof_result.limit, proof_result.offset))
-}
-
-fn write_to_vec<W: Write>(dest: &mut W, value: &Vec<u8>) {
-    dest.write_all(value);
-}
-
-fn execute_merk_proof(
-    proof: &Vec<u8>,
-    query: &Query,
-    limit: Option<u16>,
-    offset: Option<u16>,
-    left_to_right: bool,
-) -> Result<(Hash, ProofVerificationResult), Error> {
-    Ok(
-        merk::execute_proof(proof, query, limit, offset, left_to_right).map_err(|e| {
-            eprintln!("{}", e.to_string());
-            Error::InvalidProof("invalid proof verification parameters")
-        })?,
-    )
-}
-=======
 mod generate;
 mod util;
-mod verify;
->>>>>>> e044ec00
+mod verify;