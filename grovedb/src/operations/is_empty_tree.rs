use std::collections::HashMap;

use merk::Merk;
use storage::{
    rocksdb_storage::{OptimisticTransactionDBTransaction, PrefixedRocksDbStorage},
    RawIterator,
};

use crate::{Error, GroveDb};

impl GroveDb {
    pub fn is_empty_tree<'a, P>(
        &self,
        path: P,
        transaction: Option<&OptimisticTransactionDBTransaction>,
    ) -> Result<bool, Error>
    where
        P: IntoIterator<Item = &'a [u8]>,
        <P as IntoIterator>::IntoIter: Clone + DoubleEndedIterator,
    {
        let (merk, _) = self.get_subtrees().get(path, transaction)?;

<<<<<<< HEAD
        Ok(merk.is_empty_tree())
=======
        let mut iter = merk.raw_iter(transaction);
        iter.seek_to_first();

        Ok(!iter.valid())
>>>>>>> 27292bf7
    }
}<|MERGE_RESOLUTION|>--- conflicted
+++ resolved
@@ -20,13 +20,6 @@
     {
         let (merk, _) = self.get_subtrees().get(path, transaction)?;
 
-<<<<<<< HEAD
-        Ok(merk.is_empty_tree())
-=======
-        let mut iter = merk.raw_iter(transaction);
-        iter.seek_to_first();
-
-        Ok(!iter.valid())
->>>>>>> 27292bf7
+        Ok(merk.is_empty_tree(transaction))
     }
 }