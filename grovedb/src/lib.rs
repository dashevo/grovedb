#![feature(trivial_bounds)]
mod subtree;
#[cfg(test)]
mod tests;

use std::{
    collections::{HashMap, HashSet},
    path::Path,
    rc::Rc,
};

use merk::{self, proofs::Query, rocksdb, Merk};
use rs_merkle::{algorithms::Sha256, MerkleProof, MerkleTree};
use subtree::Element;

/// Limit of possible indirections
const MAX_REFERENCE_HOPS: usize = 10;
/// A key to store serialized data about subtree prefixes to restore HADS
/// structure
const SUBTRESS_SERIALIZED_KEY: &[u8] = b"subtreesSerialized";
/// A key to store serialized data about root tree leafs keys and order
const ROOT_LEAFS_SERIALIZED_KEY: &[u8] = b"rootLeafsSerialized";

#[derive(Debug, thiserror::Error)]
pub enum Error {
    #[error("rocksdb error")]
    RocksDBError(#[from] merk::rocksdb::Error),
    #[error("unable to open Merk db")]
    MerkError(merk::Error),
    #[error("invalid path")]
    InvalidPath(&'static str),
    #[error("unable to decode")]
    BincodeError(#[from] bincode::Error),
    #[error("cyclic reference path")]
    CyclicReference,
    #[error("reference hops limit exceeded")]
    ReferenceLimit,
}

impl From<merk::Error> for Error {
    fn from(e: merk::Error) -> Self {
        Error::MerkError(e)
    }
}

pub struct GroveDb {
    root_tree: MerkleTree<Sha256>,
    root_leaf_keys: HashMap<Vec<u8>, usize>,
    subtrees: HashMap<Vec<u8>, Merk>,
    db: Rc<rocksdb::DB>,
}

impl GroveDb {
    pub fn open<P: AsRef<Path>>(path: P) -> Result<Self, Error> {
        let db = Rc::new(rocksdb::DB::open_cf_descriptors(
            &Merk::default_db_opts(),
            path,
            merk::column_families(),
        )?);

        let mut subtrees = HashMap::new();
        // TODO: owned `get` is not required for deserialization
        if let Some(prefixes_serialized) = db.get(SUBTRESS_SERIALIZED_KEY)? {
            let subtrees_prefixes: Vec<Vec<u8>> = bincode::deserialize(&prefixes_serialized)?;
            for prefix in subtrees_prefixes {
                let subtree_merk = Merk::open(db.clone(), prefix.to_vec())?;
                subtrees.insert(prefix.to_vec(), subtree_merk);
            }
        }

        // TODO: owned `get` is not required for deserialization
<<<<<<< HEAD
        let root_leaf_keys: Vec<Vec<u8>> =
            if let Some(root_leaf_keys_serialized) = db.get(ROOT_LEAFS_SERIALIZED_KEY)? {
                bincode::deserialize(&root_leaf_keys_serialized)?
            } else {
                Vec::new()
=======
        let root_leaf_keys: HashMap<Vec<u8>, usize> =
            if let Some(root_leaf_keys_serialized) = db.get(ROOT_LEAFS_SERIALIZED_KEY)? {
                bincode::deserialize(&root_leaf_keys_serialized)?
            } else {
                HashMap::new()
>>>>>>> 9a686bef
            };

        Ok(GroveDb {
            root_tree: Self::build_root_tree(&subtrees, &root_leaf_keys),
            db: db.clone(),
            subtrees,
            root_leaf_keys,
        })
    }

    fn store_subtrees_keys_data(&self) -> Result<(), Error> {
        let prefixes: Vec<Vec<u8>> = self.subtrees.keys().map(|x| x.clone()).collect();
        self.db
            .put(SUBTRESS_SERIALIZED_KEY, bincode::serialize(&prefixes)?)?;
        self.db.put(
            ROOT_LEAFS_SERIALIZED_KEY,
            bincode::serialize(&self.root_leaf_keys)?,
        )?;
        Ok(())
    }

    fn build_root_tree(
        subtrees: &HashMap<Vec<u8>, Merk>,
<<<<<<< HEAD
        root_leaf_keys: &Vec<Vec<u8>>,
    ) -> MerkleTree<Sha256> {
        let mut leaf_hashes = Vec::new();
        for subtree_path in root_leaf_keys {
=======
        root_leaf_keys: &HashMap<Vec<u8>, usize>,
    ) -> MerkleTree<Sha256> {
        // let mut leaf_hashes = Vec::with_capacity(root_leaf_keys.len());
        let mut leaf_hashes: Vec<[u8; 32]> = vec![[0; 32]; root_leaf_keys.len()];
        for (subtree_path, root_leaf_idx) in root_leaf_keys {
>>>>>>> 9a686bef
            let subtree_merk = subtrees
                .get(subtree_path)
                .expect("`root_leaf_keys` must be in sync with `subtrees`");
            leaf_hashes[*root_leaf_idx] = subtree_merk.root_hash();
        }
        let res = MerkleTree::<Sha256>::from_leaves(&leaf_hashes);
        res
    }

    // TODO: split the function into smaller ones
    pub fn insert(
        &mut self,
        path: &[&[u8]],
        key: Vec<u8>,
        mut element: subtree::Element,
    ) -> Result<(), Error> {
        let compressed_path = Self::compress_path(path, None);
        match &mut element {
            Element::Tree(subtree_root_hash) => {
                // Helper closure to create a new subtree under path + key
                let create_subtree_merk = || -> Result<(Vec<u8>, Merk), Error> {
                    let compressed_path_subtree = Self::compress_path(path, Some(&key));
                    Ok((
                        compressed_path_subtree.clone(),
                        Merk::open(self.db.clone(), compressed_path_subtree)?,
                    ))
                };
                if path.is_empty() {
                    // Add subtree to the root tree

                    // Open Merk and put handle into `subtrees` dictionary accessible by its
                    // compressed path
                    let (compressed_path_subtree, subtree_merk) = create_subtree_merk()?;
                    self.subtrees
                        .insert(compressed_path_subtree.clone(), subtree_merk);
<<<<<<< HEAD
                    // TODO: fine for now, not fine after
                    if !self.root_leaf_keys.contains(&compressed_path_subtree) {
                        self.root_leaf_keys.push(compressed_path_subtree);
=======

                    // Update root leafs index to persist rs-merkle structure later
                    if self.root_leaf_keys.get(&compressed_path_subtree).is_none() {
                        self.root_leaf_keys
                            .insert(compressed_path_subtree, self.root_tree.leaves_len());
>>>>>>> 9a686bef
                    }
                    self.propagate_changes(&[&key])?;
                } else {
                    // Add subtree to another subtree.
                    // First, check if a subtree exists to create a new subtree under it
                    self.subtrees
                        .get(&compressed_path)
                        .ok_or(Error::InvalidPath("no subtree found under that path"))?;
                    let (compressed_path_subtree, subtree_merk) = create_subtree_merk()?;
                    // Set tree value as a a subtree root hash
                    *subtree_root_hash = subtree_merk.root_hash();
                    self.subtrees.insert(compressed_path_subtree, subtree_merk);
                    // Had to take merk from `subtrees` once again to solve multiple &mut s
                    let mut merk = self
                        .subtrees
                        .get_mut(&compressed_path)
                        .expect("merk object must exist in `subtrees`");
                    // need to mark key as taken in the upper tree
                    element.insert(&mut merk, key)?;
                    self.propagate_changes(path)?;
                }
                self.store_subtrees_keys_data()?;
            }
            _ => {
                // If path is empty that means there is an attempt to insert something into a
                // root tree and this branch is for anything but trees
                if path.is_empty() {
                    return Err(Error::InvalidPath(
                        "only subtrees are allowed as root tree's leafs",
                    ));
                }
                // Get a Merk by a path
                let mut merk = self
                    .subtrees
                    .get_mut(&compressed_path)
                    .ok_or(Error::InvalidPath("no subtree found under that path"))?;
                element.insert(&mut merk, key)?;
                self.propagate_changes(path)?;
            }
        }
        Ok(())
    }

    pub fn get(&self, path: &[&[u8]], key: &[u8]) -> Result<subtree::Element, Error> {
        match self.get_raw(path, key)? {
            Element::Reference(reference_path) => self.follow_reference(reference_path),
            other => Ok(other),
        }
    }

    /// Get tree item without following references
    fn get_raw(&self, path: &[&[u8]], key: &[u8]) -> Result<subtree::Element, Error> {
        let merk = self
            .subtrees
            .get(&Self::compress_path(path, None))
            .ok_or(Error::InvalidPath("no subtree found under that path"))?;
        Element::get(&merk, key)
    }

    fn follow_reference<'a>(&self, mut path: Vec<Vec<u8>>) -> Result<subtree::Element, Error> {
        let mut hops_left = MAX_REFERENCE_HOPS;
        let mut current_element;
        let mut visited = HashSet::new();

        while hops_left > 0 {
            if visited.contains(&path) {
                return Err(Error::CyclicReference);
            }
            if let Some((key, path_slice)) = path.split_last() {
                current_element = self.get_raw(
                    path_slice
                        .iter()
                        .map(|x| x.as_slice())
                        .collect::<Vec<_>>()
                        .as_slice(),
                    key,
                )?;
            } else {
                return Err(Error::InvalidPath("empty path"));
            }
            visited.insert(path);
            match current_element {
                Element::Reference(reference_path) => path = reference_path,
                other => return Ok(other),
            }
            hops_left -= 1;
        }
        Err(Error::ReferenceLimit)
    }

    pub fn proof(
        &self,
        path: &[&[u8]],
        key: &[u8],
    ) -> Result<(Option<MerkleProof<Sha256>>, Vec<Vec<u8>>), Error> {
        // Grab the merk at a given path, create proof on merk for that key
        // Continuously split path and generate proof
        // if path is empty, then generate proof for root with given key
        let mut split_path = path.split_last();
        let mut proofs: Vec<Vec<u8>> = Vec::new();
        let mut root_proof: Option<MerkleProof<Sha256>> = None;

        while let Some((key, path_slice)) = split_path {
            if path_slice.is_empty() {
                // We have hit the root key
                // Need to generate proof for this based on the index
                // TODO: Use the correct index for the path name

                // let root_key_index = self
                //     .root_leaf_keys
                //     .iter()
                //     .position(|&leaf| leaf.as_slice() == *key)
                //     .expect("Root key should exist");
                root_proof = Some(self.root_tree.proof(&vec![0]));
            }
            let merk = self
                .subtrees
                .get(&Self::compress_path(path, None))
                .ok_or(Error::InvalidPath("no subtree found under that path"))?;

            // Generate a proof of this merk with the given key
            let mut proof_query = Query::new();
            proof_query.insert_key(key.to_vec());

            let proof_result = merk
                .prove(proof_query)
                .expect("should prove both inclusion and absence");

            proofs.push(proof_result);
            split_path = path_slice.split_last();
        }

        Ok((root_proof, proofs))
    }

    /// Method to propagate updated subtree root hashes up to GroveDB root
    fn propagate_changes(&mut self, path: &[&[u8]]) -> Result<(), Error> {
        let mut split_path = path.split_last();
        // Go up until only one element in path, which means a key of a root tree
        while let Some((key, path_slice)) = split_path {
            if path_slice.is_empty() {
                // Hit the root tree
                self.root_tree = Self::build_root_tree(&self.subtrees, &self.root_leaf_keys);
                break;
            } else {
                let compressed_path_upper_tree = Self::compress_path(path_slice, None);
                let compressed_path_subtree = Self::compress_path(path_slice, Some(key));
                let subtree = self
                    .subtrees
                    .get(&compressed_path_subtree)
                    .ok_or(Error::InvalidPath("no subtree found under that path"))?;
                let element = Element::Tree(subtree.root_hash());
                let upper_tree = self
                    .subtrees
                    .get_mut(&compressed_path_upper_tree)
                    .ok_or(Error::InvalidPath("no subtree found under that path"))?;
                element.insert(upper_tree, key.to_vec())?;
                split_path = path_slice.split_last();
            }
        }
        Ok(())
    }

    /// A helper method to build a prefix to rocksdb keys or identify a subtree
    /// in `subtrees` map by tree path;
    fn compress_path(path: &[&[u8]], key: Option<&[u8]>) -> Vec<u8> {
        let mut res = path.iter().fold(Vec::<u8>::new(), |mut acc, p| {
            acc.extend(p.into_iter());
            acc
        });
        if let Some(k) = key {
            res.extend_from_slice(k);
        }
        res
    }
}<|MERGE_RESOLUTION|>--- conflicted
+++ resolved
@@ -69,19 +69,11 @@
         }
 
         // TODO: owned `get` is not required for deserialization
-<<<<<<< HEAD
-        let root_leaf_keys: Vec<Vec<u8>> =
-            if let Some(root_leaf_keys_serialized) = db.get(ROOT_LEAFS_SERIALIZED_KEY)? {
-                bincode::deserialize(&root_leaf_keys_serialized)?
-            } else {
-                Vec::new()
-=======
         let root_leaf_keys: HashMap<Vec<u8>, usize> =
             if let Some(root_leaf_keys_serialized) = db.get(ROOT_LEAFS_SERIALIZED_KEY)? {
                 bincode::deserialize(&root_leaf_keys_serialized)?
             } else {
                 HashMap::new()
->>>>>>> 9a686bef
             };
 
         Ok(GroveDb {
@@ -105,18 +97,11 @@
 
     fn build_root_tree(
         subtrees: &HashMap<Vec<u8>, Merk>,
-<<<<<<< HEAD
-        root_leaf_keys: &Vec<Vec<u8>>,
-    ) -> MerkleTree<Sha256> {
-        let mut leaf_hashes = Vec::new();
-        for subtree_path in root_leaf_keys {
-=======
         root_leaf_keys: &HashMap<Vec<u8>, usize>,
     ) -> MerkleTree<Sha256> {
         // let mut leaf_hashes = Vec::with_capacity(root_leaf_keys.len());
         let mut leaf_hashes: Vec<[u8; 32]> = vec![[0; 32]; root_leaf_keys.len()];
         for (subtree_path, root_leaf_idx) in root_leaf_keys {
->>>>>>> 9a686bef
             let subtree_merk = subtrees
                 .get(subtree_path)
                 .expect("`root_leaf_keys` must be in sync with `subtrees`");
@@ -152,17 +137,11 @@
                     let (compressed_path_subtree, subtree_merk) = create_subtree_merk()?;
                     self.subtrees
                         .insert(compressed_path_subtree.clone(), subtree_merk);
-<<<<<<< HEAD
-                    // TODO: fine for now, not fine after
-                    if !self.root_leaf_keys.contains(&compressed_path_subtree) {
-                        self.root_leaf_keys.push(compressed_path_subtree);
-=======
 
                     // Update root leafs index to persist rs-merkle structure later
                     if self.root_leaf_keys.get(&compressed_path_subtree).is_none() {
                         self.root_leaf_keys
                             .insert(compressed_path_subtree, self.root_tree.leaves_len());
->>>>>>> 9a686bef
                     }
                     self.propagate_changes(&[&key])?;
                 } else {
@@ -257,45 +236,39 @@
         &self,
         path: &[&[u8]],
         key: &[u8],
-    ) -> Result<(Option<MerkleProof<Sha256>>, Vec<Vec<u8>>), Error> {
-        // Grab the merk at a given path, create proof on merk for that key
-        // Continuously split path and generate proof
-        // if path is empty, then generate proof for root with given key
-        let mut split_path = path.split_last();
+    ) -> Result<(MerkleProof<Sha256>, Vec<Vec<u8>>), Error> {
+        let mut split_path = Some((&key, path));
         let mut proofs: Vec<Vec<u8>> = Vec::new();
         let mut root_proof: Option<MerkleProof<Sha256>> = None;
 
         while let Some((key, path_slice)) = split_path {
             if path_slice.is_empty() {
-                // We have hit the root key
-                // Need to generate proof for this based on the index
-                // TODO: Use the correct index for the path name
-
-                // let root_key_index = self
-                //     .root_leaf_keys
-                //     .iter()
-                //     .position(|&leaf| leaf.as_slice() == *key)
-                //     .expect("Root key should exist");
-                root_proof = Some(self.root_tree.proof(&vec![0]));
-            }
-            let merk = self
-                .subtrees
-                .get(&Self::compress_path(path, None))
-                .ok_or(Error::InvalidPath("no subtree found under that path"))?;
-
-            // Generate a proof of this merk with the given key
-            let mut proof_query = Query::new();
-            proof_query.insert_key(key.to_vec());
-
-            let proof_result = merk
-                .prove(proof_query)
-                .expect("should prove both inclusion and absence");
-
-            proofs.push(proof_result);
+                // Get proof for root tree at current key
+                let root_key_index = self
+                    .root_leaf_keys
+                    .get(*key)
+                    .ok_or(Error::InvalidPath("root key not found"))?;
+                root_proof = Some(self.root_tree.proof(&vec![*root_key_index]));
+            } else {
+                let merk = self
+                    .subtrees
+                    .get(&Self::compress_path(path_slice, None))
+                    .ok_or(Error::InvalidPath("no subtree found under that path"))?;
+
+                // Generate a proof for this merk at the given key
+                let mut proof_query = Query::new();
+                proof_query.insert_key(key.to_vec());
+
+                let proof_result = merk
+                    .prove(proof_query)
+                    .expect("should prove both inclusion and absence");
+
+                proofs.push(proof_result);
+            }
             split_path = path_slice.split_last();
         }
 
-        Ok((root_proof, proofs))
+        Ok((root_proof.expect("must have root proof"), proofs))
     }
 
     /// Method to propagate updated subtree root hashes up to GroveDB root
