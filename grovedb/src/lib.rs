--- conflicted
+++ resolved
@@ -3,11 +3,8 @@
 pub mod batch;
 mod operations;
 mod query;
-<<<<<<< HEAD
 mod replication;
-=======
 pub mod query_result_type;
->>>>>>> d73e316f
 mod subtree;
 #[cfg(test)]
 mod tests;
