--- conflicted
+++ resolved
@@ -9,19 +9,9 @@
     rc::Rc,
 };
 
-<<<<<<< HEAD
-pub use merk::proofs::query::QueryItem;
-use merk::{
-    self, execute_proof,
-    proofs::{query::Map, Query},
-    rocksdb, Merk,
-};
+pub use merk::proofs::{query::QueryItem, Query};
+use merk::{self, execute_proof, proofs::query::Map, rocksdb, Merk};
 use rs_merkle::{algorithms::Sha256, MerkleProof, MerkleTree};
-=======
-pub use merk::proofs::{query::QueryItem, Query};
-use merk::{self, rocksdb, Merk};
-use rs_merkle::{algorithms::Sha256, MerkleTree};
->>>>>>> c221f7cf
 use subtree::Element;
 
 use crate::Error::InvalidProof;
