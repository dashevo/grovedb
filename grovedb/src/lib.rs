--- conflicted
+++ resolved
@@ -18,14 +18,9 @@
 };
 pub use subtree::Element;
 
-<<<<<<< HEAD
 use crate::transaction::GroveDbTransaction;
 // pub use transaction::GroveDbTransaction;
 
-/// Limit of possible indirections
-const MAX_REFERENCE_HOPS: usize = 10;
-=======
->>>>>>> d247e245
 /// A key to store serialized data about subtree prefixes to restore HADS
 /// structure
 const SUBTREES_SERIALIZED_KEY: &[u8] = b"subtreesSerialized";
@@ -69,15 +64,15 @@
 }
 
 pub struct GroveDb {
-    pub root_tree: MerkleTree<Sha256>,
+    root_tree: MerkleTree<Sha256>,
     root_leaf_keys: HashMap<Vec<u8>, usize>,
     subtrees: HashMap<Vec<u8>, Merk<PrefixedRocksDbStorage>>,
     meta_storage: PrefixedRocksDbStorage,
-    pub(crate) db: Rc<storage::rocksdb_storage::OptimisticTransactionDB>,
+    db: Rc<storage::rocksdb_storage::OptimisticTransactionDB>,
     // Locks the database for writes during the transaction
     is_readonly: bool,
     // Temp trees used for writes during transaction
-    pub temp_root_tree: MerkleTree<Sha256>,
+    temp_root_tree: MerkleTree<Sha256>,
     temp_root_leaf_keys: HashMap<Vec<u8>, usize>,
     temp_subtrees: HashMap<Vec<u8>, Merk<PrefixedRocksDbStorage>>,
 }
@@ -175,7 +170,7 @@
         match db_transaction {
             None => {
                 self.meta_storage.put_meta(
-                    SUBTRESS_SERIALIZED_KEY,
+                    SUBTREES_SERIALIZED_KEY,
                     &bincode::serialize(&prefixes).map_err(|_| {
                         Error::CorruptedData(String::from("unable to serialize prefixes"))
                     })?,
@@ -190,7 +185,7 @@
             Some(tx) => {
                 let transaction = self.meta_storage.transaction(tx);
                 transaction.put_meta(
-                    SUBTRESS_SERIALIZED_KEY,
+                    SUBTREES_SERIALIZED_KEY,
                     &bincode::serialize(&prefixes).map_err(|_| {
                         Error::CorruptedData(String::from("unable to serialize prefixes"))
                     })?,
@@ -204,22 +199,6 @@
             }
         }
 
-<<<<<<< HEAD
-=======
-    fn store_subtrees_keys_data(&self) -> Result<(), Error> {
-        let prefixes: Vec<Vec<u8>> = self.subtrees.keys().map(|x| x.clone()).collect();
-        self.meta_storage.put_meta(
-            SUBTREES_SERIALIZED_KEY,
-            &bincode::serialize(&prefixes)
-                .map_err(|_| Error::CorruptedData(String::from("unable to serialize prefixes")))?,
-        )?;
-        self.meta_storage.put_meta(
-            ROOT_LEAFS_SERIALIZED_KEY,
-            &bincode::serialize(&self.root_leaf_keys).map_err(|_| {
-                Error::CorruptedData(String::from("unable to serialize root leafs"))
-            })?,
-        )?;
->>>>>>> d247e245
         Ok(())
     }
 
@@ -238,240 +217,12 @@
         res
     }
 
-<<<<<<< HEAD
-    // TODO: split the function into smaller ones
-    pub fn insert<'a: 'b, 'b>(
-        &'a mut self,
-        path: &[&[u8]],
-        key: Vec<u8>,
-        mut element: subtree::Element,
-        transaction: Option<&'b <PrefixedRocksDbStorage as Storage>::DBTransaction<'b>>,
-    ) -> Result<(), Error> {
-        if let None = transaction {
-            if self.is_readonly {
-                return Err(Error::DbIsInReadonlyMode);
-            }
-        }
-
-        let subtrees = match transaction {
-            None => &mut self.subtrees,
-            Some(_) => &mut self.temp_subtrees,
-        };
-
-        let root_leaf_keys = match transaction {
-            None => &mut self.root_leaf_keys,
-            Some(_) => &mut self.temp_root_leaf_keys,
-        };
-
-        let root_tree = match transaction {
-            None => &mut self.root_tree,
-            Some(_) => &mut self.temp_root_tree,
-        };
-
-        let compressed_path = Self::compress_path(path, None);
-        match &mut element {
-            Element::Tree(subtree_root_hash) => {
-                // Helper closure to create a new subtree under path + key
-                let create_subtree_merk =
-                    || -> Result<(Vec<u8>, Merk<PrefixedRocksDbStorage>), Error> {
-                        let compressed_path_subtree = Self::compress_path(path, Some(&key));
-                        Ok((
-                            compressed_path_subtree.clone(),
-                            Merk::open(PrefixedRocksDbStorage::new(
-                                self.db.clone(),
-                                compressed_path_subtree,
-                            )?)
-                            .map_err(|e| Error::CorruptedData(e.to_string()))?,
-                        ))
-                    };
-                if path.is_empty() {
-                    // Add subtree to the root tree
-
-                    // Open Merk and put handle into `subtrees` dictionary accessible by its
-                    // compressed path
-                    let (compressed_path_subtree, subtree_merk) = create_subtree_merk()?;
-                    subtrees.insert(compressed_path_subtree.clone(), subtree_merk);
-
-                    // Update root leafs index to persist rs-merkle structure later
-                    if root_leaf_keys.get(&compressed_path_subtree).is_none() {
-                        root_leaf_keys.insert(compressed_path_subtree, root_tree.leaves_len());
-                    }
-                    self.propagate_changes(&[&key], transaction)?;
-                } else {
-                    // Add subtree to another subtree.
-                    // First, check if a subtree exists to create a new subtree under it
-                    subtrees
-                        .get(&compressed_path)
-                        .ok_or(Error::InvalidPath("no subtree found under that path"))?;
-                    let (compressed_path_subtree, subtree_merk) = create_subtree_merk()?;
-                    // Set tree value as a a subtree root hash
-                    *subtree_root_hash = subtree_merk.root_hash();
-                    subtrees.insert(compressed_path_subtree, subtree_merk);
-                    // Had to take merk from `subtrees` once again to solve multiple &mut s
-                    let mut merk = subtrees
-                        .get_mut(&compressed_path)
-                        .expect("merk object must exist in `subtrees`");
-                    // need to mark key as taken in the upper tree
-                    element.insert(&mut merk, key, transaction)?;
-                    self.propagate_changes(path, transaction)?;
-                }
-                self.store_subtrees_keys_data(transaction)?;
-            }
-            _ => {
-                // If path is empty that means there is an attempt to insert something into a
-                // root tree and this branch is for anything but trees
-                if path.is_empty() {
-                    return Err(Error::InvalidPath(
-                        "only subtrees are allowed as root tree's leafs",
-                    ));
-                }
-                // Get a Merk by a path
-                let mut merk = subtrees
-                    .get_mut(&compressed_path)
-                    .ok_or(Error::InvalidPath("no subtree found under that path"))?;
-                element.insert(&mut merk, key, transaction)?;
-                self.propagate_changes(path, transaction)?;
-            }
-        }
-        Ok(())
-    }
-
-    pub fn insert_if_not_exists<'a: 'b, 'b>(
-        &mut self,
-        path: &[&[u8]],
-        key: Vec<u8>,
-        element: subtree::Element,
-        transaction: Option<&'b <PrefixedRocksDbStorage as Storage>::DBTransaction<'b>>,
-    ) -> Result<bool, Error> {
-        if self.get(path, &key, transaction).is_ok() {
-            return Ok(false);
-        }
-        match self.insert(path, key, element, transaction) {
-            Ok(_) => Ok(true),
-            Err(e) => Err(e),
-        }
-    }
-
-    pub fn get<'a>(
-        &self,
-        path: &[&[u8]],
-        key: &[u8],
-        transaction: Option<&OptimisticTransactionDBTransaction>,
-    ) -> Result<subtree::Element, Error> {
-        match self.get_raw(path, key, transaction)? {
-            Element::Reference(reference_path) => {
-                self.follow_reference(reference_path, transaction)
-            }
-            other => Ok(other),
-        }
-    }
-
-    /// Get tree item without following references
-    fn get_raw(
-        &self,
-        path: &[&[u8]],
-        key: &[u8],
-        transaction: Option<&OptimisticTransactionDBTransaction>,
-    ) -> Result<subtree::Element, Error> {
-        let subtrees = match transaction {
-            None => &self.subtrees,
-            Some(_) => &self.temp_subtrees,
-        };
-        let merk = subtrees
-            .get(&Self::compress_path(path, None))
-            .ok_or(Error::InvalidPath("no subtree found under that path"))?;
-
-        Element::get(&merk, key)
-    }
-
-    fn follow_reference(
-        &self,
-        mut path: Vec<Vec<u8>>,
-        transaction: Option<&OptimisticTransactionDBTransaction>,
-    ) -> Result<subtree::Element, Error> {
-        let mut hops_left = MAX_REFERENCE_HOPS;
-        let mut current_element;
-        let mut visited = HashSet::new();
-
-        while hops_left > 0 {
-            if visited.contains(&path) {
-                return Err(Error::CyclicReference);
-            }
-            if let Some((key, path_slice)) = path.split_last() {
-                current_element = self.get_raw(
-                    path_slice
-                        .iter()
-                        .map(|x| x.as_slice())
-                        .collect::<Vec<_>>()
-                        .as_slice(),
-                    key,
-                    transaction,
-                )?;
-            } else {
-                return Err(Error::InvalidPath("empty path"));
-            }
-            visited.insert(path);
-            match current_element {
-                Element::Reference(reference_path) => path = reference_path,
-                other => return Ok(other),
-            }
-            hops_left -= 1;
-        }
-        Err(Error::ReferenceLimit)
-    }
-
-    pub fn proof(&self, path: &[&[u8]], proof_query: Query) -> Result<Vec<Vec<u8>>, Error> {
-        let mut proofs: Vec<Vec<u8>> = Vec::new();
-
-        // First prove the query
-        proofs.push(self.prove_item(path, proof_query)?);
-
-        // Next prove the query path
-        let mut split_path = path.split_last();
-        while let Some((key, path_slice)) = split_path {
-            if path_slice.is_empty() {
-                // Get proof for root tree at current key
-                let root_key_index = self
-                    .root_leaf_keys
-                    .get(*key)
-                    .ok_or(Error::InvalidPath("root key not found"))?;
-                proofs.push(self.root_tree.proof(&[*root_key_index]).to_bytes());
-            } else {
-                let mut path_query = Query::new();
-                path_query.insert_item(QueryItem::Key(key.to_vec()));
-                proofs.push(self.prove_item(path_slice, path_query)?);
-            }
-            split_path = path_slice.split_last();
-        }
-
-        // Append the root leaf keys hash map to proof to provide context when verifying
-        // proof
-        let aux_data = bincode::serialize(&self.root_leaf_keys)
-            .map_err(|_| Error::CorruptedData(String::from("unable to deserialize element")))?;
-        proofs.push(aux_data);
-
-        Ok(proofs)
-    }
-
-    fn prove_item(&self, path: &[&[u8]], proof_query: Query) -> Result<Vec<u8>, Error> {
-        let merk = self
-            .subtrees
-            .get(&Self::compress_path(path, None))
-            .ok_or(Error::InvalidPath("no subtree found under that path"))?;
-
-        let proof_result = merk
-            .prove(proof_query)
-            .expect("should prove both inclusion and absence");
-
-        Ok(proof_result)
-=======
     pub fn elements_iterator(&self, path: &[&[u8]]) -> Result<subtree::ElementsIterator, Error> {
         let merk = self
             .subtrees
             .get(&Self::compress_subtree_key(path, None))
             .ok_or(Error::InvalidPath("no subtree found under that path"))?;
         Ok(Element::iterator(merk.raw_iter()))
->>>>>>> d247e245
     }
 
     /// Method to propagate updated subtree root hashes up to GroveDB root
@@ -503,16 +254,9 @@
                 };
                 break;
             } else {
-<<<<<<< HEAD
-                let compressed_path_upper_tree = Self::compress_path(path_slice, None);
-                let compressed_path_subtree = Self::compress_path(path_slice, Some(key));
-                let subtree = subtrees
-=======
                 let compressed_path_upper_tree = Self::compress_subtree_key(path_slice, None);
                 let compressed_path_subtree = Self::compress_subtree_key(path_slice, Some(key));
-                let subtree = self
-                    .subtrees
->>>>>>> d247e245
+                let subtree = subtrees
                     .get(&compressed_path_subtree)
                     .ok_or(Error::InvalidPath("no subtree found under that path"))?;
                 let element = Element::Tree(subtree.root_hash());
@@ -551,7 +295,10 @@
         res
     }
 
-<<<<<<< HEAD
+    pub fn flush(&self) -> Result<(), Error> {
+        Ok(self.meta_storage.flush()?)
+    }
+
     /// Returns a clone of reference counter to the underlying db storage.
     /// Useful when working with transactions. For more details, please
     /// refer to the [`GroveDb::start_transaction`] examples section.
@@ -640,9 +387,5 @@
         Ok(db_transaction
             .commit()
             .map_err(PrefixedRocksDbStorageError::RocksDbError)?)
-=======
-    pub fn flush(&self) -> Result<(), Error> {
-        Ok(self.meta_storage.flush()?)
->>>>>>> d247e245
     }
 }