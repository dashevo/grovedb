--- conflicted
+++ resolved
@@ -90,47 +90,15 @@
     }
 }
 
-<<<<<<< HEAD
 impl PathQuery {
-    pub fn new(
-        path: Vec<Vec<u8>>,
-        query: SizedQuery,
-        subquery_key: Option<Vec<u8>>,
-        subquery: Option<Query>,
-    ) -> PathQuery {
-        PathQuery {
-            path,
-            query,
-            subquery_key,
-            subquery,
-        }
-    }
-
-    pub fn new_unsized(
-        path: Vec<Vec<u8>>,
-        query: Query,
-        subquery_key: Option<Vec<u8>>,
-        subquery: Option<Query>,
-    ) -> PathQuery {
+    pub fn new(path: Vec<Vec<u8>>, query: SizedQuery) -> PathQuery {
+        let path = path.iter().map(|x| x.to_vec()).collect();
+        PathQuery { path, query }
+    }
+
+    pub fn new_unsized(path: Vec<Vec<u8>>, query: Query) -> PathQuery {
         let query = SizedQuery::new(query, None, None, true);
-        PathQuery {
-            path,
-            query,
-            subquery_key,
-            subquery,
-        }
-    }
-
-    pub fn new_unsized_basic(path: Vec<Vec<u8>>, query: Query) -> PathQuery {
-=======
-impl PathQuery<'_> {
-    pub fn new<'a>(path: &'a [&'a [u8]], query: SizedQuery) -> PathQuery<'a> {
-        PathQuery { path, query }
-    }
-
-    pub fn new_unsized<'a>(path: &'a [&'a [u8]], query: Query) -> PathQuery<'a> {
->>>>>>> f38f3bd7
-        let query = SizedQuery::new(query, None, None, true);
+        let path = path.iter().map(|x| x.to_vec()).collect();
         PathQuery { path, query }
     }
 }
