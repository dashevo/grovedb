--- conflicted
+++ resolved
@@ -347,26 +347,40 @@
     // Insert level 2 nodes
     let mut inner_tree = TempMerk::new();
     let value_one = Element::Item(b"value1".to_vec());
-    value_one.insert(&mut inner_tree, b"key1".to_vec(), None).unwrap();
+    value_one
+        .insert(&mut inner_tree, b"key1".to_vec(), None)
+        .unwrap();
     let value_two = Element::Item(b"value2".to_vec());
-    value_two.insert(&mut inner_tree, b"key2".to_vec(), None).unwrap();
+    value_two
+        .insert(&mut inner_tree, b"key2".to_vec(), None)
+        .unwrap();
 
     let mut inner_tree_2 = TempMerk::new();
     let value_three = Element::Item(b"value3".to_vec());
-    value_three.insert(&mut inner_tree_2, b"key3".to_vec(), None).unwrap();
+    value_three
+        .insert(&mut inner_tree_2, b"key3".to_vec(), None)
+        .unwrap();
 
     let mut inner_tree_3 = TempMerk::new();
     let value_four = Element::Item(b"value4".to_vec());
-    value_four.insert(&mut inner_tree_3, b"key4".to_vec(), None).unwrap();
+    value_four
+        .insert(&mut inner_tree_3, b"key4".to_vec(), None)
+        .unwrap();
     // Insert level 1 nodes
     let mut test_leaf = TempMerk::new();
     let inner_tree_root = Element::Tree(inner_tree.root_hash());
-    inner_tree_root.insert(&mut test_leaf, b"innertree".to_vec(), None).unwrap();
+    inner_tree_root
+        .insert(&mut test_leaf, b"innertree".to_vec(), None)
+        .unwrap();
     let mut another_test_leaf = TempMerk::new();
     let inner_tree_2_root = Element::Tree(inner_tree_2.root_hash());
-    inner_tree_2_root.insert(&mut another_test_leaf, b"innertree2".to_vec(), None).unwrap();
+    inner_tree_2_root
+        .insert(&mut another_test_leaf, b"innertree2".to_vec(), None)
+        .unwrap();
     let inner_tree_3_root = Element::Tree(inner_tree_3.root_hash());
-    inner_tree_3_root.insert(&mut another_test_leaf, b"innertree3".to_vec(), None).unwrap();
+    inner_tree_3_root
+        .insert(&mut another_test_leaf, b"innertree3".to_vec(), None)
+        .unwrap();
     // Insert root nodes
     let leaves = [test_leaf.root_hash(), another_test_leaf.root_hash()];
     let root_tree = MerkleTree::<Sha256>::from_leaves(&leaves);
@@ -753,7 +767,8 @@
         b"innertree".to_vec(),
         Element::empty_tree(),
         None,
-    ).unwrap();
+    )
+    .unwrap();
 
     assert_eq!(
         db.is_empty_tree(&[TEST_LEAF, b"innertree"], None)
@@ -767,7 +782,8 @@
         b"key1".to_vec(),
         Element::Item(b"hello".to_vec()),
         None,
-    ).unwrap();
+    )
+    .unwrap();
     assert_eq!(
         db.is_empty_tree(&[TEST_LEAF, b"innertree"], None)
             .expect("path is valid tree"),
@@ -981,7 +997,8 @@
         item_key.clone(),
         element.clone(),
         Some(&transaction),
-    ).unwrap();
+    )
+    .unwrap();
 
     db.abort_transaction(transaction).unwrap();
 
@@ -2163,12 +2180,14 @@
     )
     .expect("unable to insert an item");
     let root_hash_outside = db.root_hash(None);
-    assert_ne!(db.root_hash(Some(&transaction)).unwrap(), root_hash_outside.unwrap());
-
-<<<<<<< HEAD
-    assert_eq!(db.root_hash(None), root_hash_outside);
-    db.commit_transaction(transaction);
-    assert_ne!(db.root_hash(None), root_hash_outside);
+    assert_ne!(
+        db.root_hash(Some(&transaction)).unwrap(),
+        root_hash_outside.unwrap()
+    );
+
+    assert_eq!(db.root_hash(None).unwrap(), root_hash_outside.unwrap());
+    db.commit_transaction(transaction).unwrap();
+    assert_ne!(db.root_hash(None).unwrap(), root_hash_outside.unwrap());
 }
 
 #[test]
@@ -2297,9 +2316,4 @@
         result.0.into_iter().map(Element::Item).collect::<Vec<_>>(),
         vec![element_a, element_b, element_c]
     );
-=======
-    assert_eq!(db.root_hash(None).unwrap(), root_hash_outside.unwrap());
-    db.commit_transaction(transaction).unwrap();
-    assert_ne!(db.root_hash(None).unwrap(), root_hash_outside.unwrap());
->>>>>>> 1563eaf9
 }