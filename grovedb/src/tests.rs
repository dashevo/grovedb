use std::{
    ops::{Deref, DerefMut},
    option::Option::None,
};

use merk::test_utils::TempMerk;
use rand::Rng;
use tempdir::TempDir;

// use test::RunIgnored::No;
use super::*;

const TEST_LEAF: &[u8] = b"test_leaf";
const ANOTHER_TEST_LEAF: &[u8] = b"test_leaf2";

/// GroveDB wrapper to keep temp directory alive
struct TempGroveDb {
    _tmp_dir: TempDir,
    db: GroveDb,
}

impl DerefMut for TempGroveDb {
    fn deref_mut(&mut self) -> &mut Self::Target {
        &mut self.db
    }
}

impl Deref for TempGroveDb {
    type Target = GroveDb;

    fn deref(&self) -> &Self::Target {
        &self.db
    }
}

/// A helper method to create GroveDB with one leaf for a root tree
fn make_grovedb() -> TempGroveDb {
    let tmp_dir = TempDir::new("db").unwrap();
    let mut db = GroveDb::open(tmp_dir.path()).unwrap();
    add_test_leafs(&mut db);
    TempGroveDb {
        _tmp_dir: tmp_dir,
        db,
    }
}

fn add_test_leafs(db: &mut GroveDb) {
    db.insert(&[], TEST_LEAF.to_vec(), Element::empty_tree(), None)
        .expect("successful root tree leaf insert");
    db.insert(&[], ANOTHER_TEST_LEAF.to_vec(), Element::empty_tree(), None)
        .expect("successful root tree leaf 2 insert");
}

#[test]
fn test_init() {
    let tmp_dir = TempDir::new("db").unwrap();
    GroveDb::open(tmp_dir).expect("empty tree is ok");
}

#[test]
fn test_insert_value_to_merk() {
    let mut db = make_grovedb();
    let element = Element::Item(b"ayy".to_vec());
    db.insert(&[TEST_LEAF], b"key".to_vec(), element.clone(), None)
        .expect("successful insert");
    assert_eq!(
        db.get(&[TEST_LEAF], b"key", None).expect("succesful get"),
        element
    );
}

#[test]
fn test_insert_value_to_subtree() {
    let mut db = make_grovedb();
    let element = Element::Item(b"ayy".to_vec());

    // Insert a subtree first
    db.insert(&[TEST_LEAF], b"key1".to_vec(), Element::empty_tree(), None)
        .expect("successful subtree insert");
    // Insert an element into subtree
    db.insert(
        &[TEST_LEAF, b"key1"],
        b"key2".to_vec(),
        element.clone(),
        None,
    )
    .expect("successful value insert");
    assert_eq!(
        db.get(&[TEST_LEAF, b"key1"], b"key2", None)
            .expect("succesful get"),
        element
    );
}

#[test]
fn test_changes_propagated() {
    let mut db = make_grovedb();
    let old_hash = db.root_tree.root();
    let element = Element::Item(b"ayy".to_vec());

    // Insert some nested subtrees
    db.insert(&[TEST_LEAF], b"key1".to_vec(), Element::empty_tree(), None)
        .expect("successful subtree 1 insert");
    db.insert(
        &[TEST_LEAF, b"key1"],
        b"key2".to_vec(),
        Element::empty_tree(),
        None,
    )
    .expect("successful subtree 2 insert");
    // Insert an element into subtree
    db.insert(
        &[TEST_LEAF, b"key1", b"key2"],
        b"key3".to_vec(),
        element.clone(),
        None,
    )
    .expect("successful value insert");
    assert_eq!(
        db.get(&[TEST_LEAF, b"key1", b"key2"], b"key3", None)
            .expect("succesful get"),
        element
    );
    assert_ne!(old_hash, db.root_tree.root());
}

#[test]
fn test_follow_references() {
    let mut db = make_grovedb();
    let element = Element::Item(b"ayy".to_vec());

    // Insert a reference
    db.insert(
        &[TEST_LEAF],
        b"reference_key".to_vec(),
        Element::Reference(vec![TEST_LEAF.to_vec(), b"key2".to_vec(), b"key3".to_vec()]),
        None,
    )
    .expect("successful reference insert");

    // Insert an item to refer to
    db.insert(&[TEST_LEAF], b"key2".to_vec(), Element::empty_tree(), None)
        .expect("successful subtree 1 insert");
    db.insert(
        &[TEST_LEAF, b"key2"],
        b"key3".to_vec(),
        element.clone(),
        None,
    )
    .expect("successful value insert");
    assert_eq!(
        db.get(&[TEST_LEAF], b"reference_key", None)
            .expect("succesful get"),
        element
    );
}

#[test]
fn test_cyclic_references() {
    let mut db = make_grovedb();

    db.insert(
        &[TEST_LEAF],
        b"reference_key_1".to_vec(),
        Element::Reference(vec![TEST_LEAF.to_vec(), b"reference_key_2".to_vec()]),
        None,
    )
    .expect("successful reference 1 insert");

    db.insert(
        &[TEST_LEAF],
        b"reference_key_2".to_vec(),
        Element::Reference(vec![TEST_LEAF.to_vec(), b"reference_key_1".to_vec()]),
        None,
    )
    .expect("successful reference 2 insert");

    assert!(matches!(
        db.get(&[TEST_LEAF], b"reference_key_1", None).unwrap_err(),
        Error::CyclicReference
    ));
}

#[test]
fn test_too_many_indirections() {
    use crate::operations::get::MAX_REFERENCE_HOPS;
    let mut db = make_grovedb();

    let keygen = |idx| format!("key{}", idx).bytes().collect::<Vec<u8>>();

    db.insert(
        &[TEST_LEAF],
        b"key0".to_vec(),
        Element::Item(b"oops".to_vec()),
        None,
    )
    .expect("successful item insert");

    for i in 1..=(MAX_REFERENCE_HOPS + 1) {
        db.insert(
            &[TEST_LEAF],
            keygen(i),
            Element::Reference(vec![TEST_LEAF.to_vec(), keygen(i - 1)]),
            None,
        )
        .expect("successful reference insert");
    }

    assert!(matches!(
        db.get(&[TEST_LEAF], &keygen(MAX_REFERENCE_HOPS + 1), None)
            .unwrap_err(),
        Error::ReferenceLimit
    ));
}

#[test]
fn test_tree_structure_is_presistent() {
    let tmp_dir = TempDir::new("db").unwrap();
    let element = Element::Item(b"ayy".to_vec());
    // Create a scoped GroveDB
    {
        let mut db = GroveDb::open(tmp_dir.path()).unwrap();
        add_test_leafs(&mut db);

        // Insert some nested subtrees
        db.insert(&[TEST_LEAF], b"key1".to_vec(), Element::empty_tree(), None)
            .expect("successful subtree 1 insert");
        db.insert(
            &[TEST_LEAF, b"key1"],
            b"key2".to_vec(),
            Element::empty_tree(),
            None,
        )
        .expect("successful subtree 2 insert");
        // Insert an element into subtree
        db.insert(
            &[TEST_LEAF, b"key1", b"key2"],
            b"key3".to_vec(),
            element.clone(),
            None,
        )
        .expect("successful value insert");
        assert_eq!(
            db.get(&[TEST_LEAF, b"key1", b"key2"], b"key3", None)
                .expect("succesful get 1"),
            element
        );
    }
    // Open a persisted GroveDB
    let db = GroveDb::open(tmp_dir).unwrap();
    assert_eq!(
        db.get(&[TEST_LEAF, b"key1", b"key2"], b"key3", None)
            .expect("succesful get 2"),
        element
    );
    assert!(db
        .get(&[TEST_LEAF, b"key1", b"key2"], b"key4", None)
        .is_err());
}

#[test]
fn test_root_tree_leafs_are_noted() {
    let db = make_grovedb();
    let mut hm = HashMap::new();
    hm.insert(GroveDb::compress_subtree_key(&[TEST_LEAF], None), 0);
    hm.insert(GroveDb::compress_subtree_key(&[ANOTHER_TEST_LEAF], None), 1);
    assert_eq!(db.root_leaf_keys, hm);
    assert_eq!(db.root_tree.leaves_len(), 2);
}

#[test]
fn test_proof_construction() {
    // Tree Structure
    // root
    //     test_leaf
    //         innertree
    //             k1,v1
    //             k2,v2
    //     another_test_leaf
    //         innertree2
    //             k3,v3
    //         innertree3
    //             k4,v4

    // Insert elements into grovedb instance
    let mut temp_db = make_grovedb();
    // Insert level 1 nodes
    temp_db
        .insert(
            &[TEST_LEAF],
            b"innertree".to_vec(),
            Element::empty_tree(),
            None,
        )
        .expect("successful subtree insert");
    temp_db
        .insert(
            &[ANOTHER_TEST_LEAF],
            b"innertree2".to_vec(),
            Element::empty_tree(),
            None,
        )
        .expect("successful subtree insert");
    temp_db
        .insert(
            &[ANOTHER_TEST_LEAF],
            b"innertree3".to_vec(),
            Element::empty_tree(),
            None,
        )
        .expect("successful subtree insert");
    // Insert level 2 nodes
    temp_db
        .insert(
            &[TEST_LEAF, b"innertree"],
            b"key1".to_vec(),
            Element::Item(b"value1".to_vec()),
            None,
        )
        .expect("successful subtree insert");
    temp_db
        .insert(
            &[TEST_LEAF, b"innertree"],
            b"key2".to_vec(),
            Element::Item(b"value2".to_vec()),
            None,
        )
        .expect("successful subtree insert");
    temp_db
        .insert(
            &[ANOTHER_TEST_LEAF, b"innertree2"],
            b"key3".to_vec(),
            Element::Item(b"value3".to_vec()),
            None,
        )
        .expect("successful subtree insert");
    temp_db
        .insert(
            &[ANOTHER_TEST_LEAF, b"innertree3"],
            b"key4".to_vec(),
            Element::Item(b"value4".to_vec()),
            None,
        )
        .expect("successful subtree insert");

    // Manually construct HADS bottom up
    // Insert level 2 nodes
    let mut inner_tree = TempMerk::new();
    let value_one = Element::Item(b"value1".to_vec());
    value_one
        .insert(&mut inner_tree, b"key1".to_vec(), None)
        .unwrap();
    let value_two = Element::Item(b"value2".to_vec());
    value_two
        .insert(&mut inner_tree, b"key2".to_vec(), None)
        .unwrap();

    let mut inner_tree_2 = TempMerk::new();
    let value_three = Element::Item(b"value3".to_vec());
    value_three
        .insert(&mut inner_tree_2, b"key3".to_vec(), None)
        .unwrap();

    let mut inner_tree_3 = TempMerk::new();
    let value_four = Element::Item(b"value4".to_vec());
    value_four
        .insert(&mut inner_tree_3, b"key4".to_vec(), None)
        .unwrap();
    // Insert level 1 nodes
    let mut test_leaf = TempMerk::new();
    let inner_tree_root = Element::Tree(inner_tree.root_hash());
    inner_tree_root
        .insert(&mut test_leaf, b"innertree".to_vec(), None)
        .unwrap();
    let mut another_test_leaf = TempMerk::new();
    let inner_tree_2_root = Element::Tree(inner_tree_2.root_hash());
    inner_tree_2_root
        .insert(&mut another_test_leaf, b"innertree2".to_vec(), None)
        .unwrap();
    let inner_tree_3_root = Element::Tree(inner_tree_3.root_hash());
    inner_tree_3_root
        .insert(&mut another_test_leaf, b"innertree3".to_vec(), None)
        .unwrap();
    // Insert root nodes
    let leaves = [test_leaf.root_hash(), another_test_leaf.root_hash()];
    let root_tree = MerkleTree::<Sha256>::from_leaves(&leaves);

    // Proof construction
    // Generating a proof for two paths
    // root -> test_leaf -> innertree (prove both k1 and k2)
    // root -> another_test_leaf -> innertree3 (prove k4)
    // root -> another_test_leaf -> innertree2 (prove k3)

    // Build reusable query objects
    let mut path_one_query = Query::new();
    path_one_query.insert_key(b"key1".to_vec());
    path_one_query.insert_key(b"key2".to_vec());

    let mut path_two_query = Query::new();
    path_two_query.insert_key(b"key4".to_vec());

    let mut path_three_query = Query::new();
    path_three_query.insert_key(b"key3".to_vec());

    // Get grovedb proof
    let proof = temp_db
        .proof(vec![
<<<<<<< HEAD
            PathQuery::new_unsized_basic(
                vec![TEST_LEAF.to_vec(), b"innertree".to_vec()],
                path_one_query,
            ),
            PathQuery::new_unsized_basic(
                vec![ANOTHER_TEST_LEAF.to_vec(), b"innertree3".to_vec()],
                path_two_query,
            ),
            PathQuery::new_unsized_basic(
                vec![ANOTHER_TEST_LEAF.to_vec(), b"innertree2".to_vec()],
                path_three_query,
            ),
=======
            PathQuery::new_unsized(&[TEST_LEAF, b"innertree"], path_one_query),
            PathQuery::new_unsized(&[ANOTHER_TEST_LEAF, b"innertree3"], path_two_query),
            PathQuery::new_unsized(&[ANOTHER_TEST_LEAF, b"innertree2"], path_three_query),
>>>>>>> f38f3bd7
        ])
        .unwrap();

    // Deserialize the proof
    let proof: Proof = bincode::deserialize(&proof).unwrap();

    // Perform assertions
    assert_eq!(proof.query_paths.len(), 3);
    assert_eq!(proof.query_paths[0], &[TEST_LEAF, b"innertree"]);
    assert_eq!(proof.query_paths[1], &[ANOTHER_TEST_LEAF, b"innertree3"]);
    assert_eq!(proof.query_paths[2], &[ANOTHER_TEST_LEAF, b"innertree2"]);

    // For path 1 to path 3, there are 9 nodes
    // root is repeated three times and another_test_leaf is repeated twice
    // Accounting for duplication, there are 6 unique nodes
    // root, test_leaf, another_test_leaf, innertree, innertree2, innertree3
    // proof.proofs contains all nodes except the root so we expect 5 sub proofs
    assert_eq!(proof.proofs.len(), 5);

    // Check that all the subproofs were constructed correctly for each path and
    // subpath
    let path_one_as_vec = GroveDb::compress_subtree_key(&[TEST_LEAF, b"innertree"], None);
    let path_two_as_vec = GroveDb::compress_subtree_key(&[ANOTHER_TEST_LEAF, b"innertree3"], None);
    let path_three_as_vec =
        GroveDb::compress_subtree_key(&[ANOTHER_TEST_LEAF, b"innertree2"], None);
    let test_leaf_path_as_vec = GroveDb::compress_subtree_key(&[TEST_LEAF], None);
    let another_test_leaf_path_as_vec = GroveDb::compress_subtree_key(&[ANOTHER_TEST_LEAF], None);

    let proof_for_path_one = proof.proofs.get(&path_one_as_vec).unwrap();
    let proof_for_path_two = proof.proofs.get(&path_two_as_vec).unwrap();
    let proof_for_path_three = proof.proofs.get(&path_three_as_vec).unwrap();
    let proof_for_test_leaf = proof.proofs.get(&test_leaf_path_as_vec).unwrap();
    let proof_for_another_test_leaf = proof.proofs.get(&another_test_leaf_path_as_vec).unwrap();

    // Assert path 1 proof
    let mut proof_query = Query::new();
    proof_query.insert_key(b"key1".to_vec());
    proof_query.insert_key(b"key2".to_vec());
    assert_eq!(
        *proof_for_path_one,
        inner_tree.prove(proof_query, None, None, true).unwrap()
    );

    // Assert path 2 proof
    let mut proof_query = Query::new();
    proof_query.insert_key(b"key4".to_vec());
    assert_eq!(
        *proof_for_path_two,
        inner_tree_3.prove(proof_query, None, None, true).unwrap()
    );

    // Assert path 3 proof
    let mut proof_query = Query::new();
    proof_query.insert_key(b"key3".to_vec());
    assert_eq!(
        *proof_for_path_three,
        inner_tree_2.prove(proof_query, None, None, true).unwrap()
    );

    // Assert test leaf proof
    let mut proof_query = Query::new();
    proof_query.insert_key(b"innertree".to_vec());
    assert_eq!(
        *proof_for_test_leaf,
        test_leaf.prove(proof_query, None, None, true).unwrap()
    );

    // Assert another test leaf proof
    // another test leaf appeared in two path,
    // hence it should contain proofs for both keys
    let mut proof_query = Query::new();
    proof_query.insert_key(b"innertree2".to_vec());
    proof_query.insert_key(b"innertree3".to_vec());
    assert_eq!(
        *proof_for_another_test_leaf,
        another_test_leaf
            .prove(proof_query, None, None, true)
            .unwrap()
    );

    // Check that the root proof is valid
    // Root proof should contain proof for both test_leaf and another_test_leaf
    let test_leaf_root_key = GroveDb::compress_subtree_key(&[], Some(TEST_LEAF));
    let another_test_leaf_root_key = GroveDb::compress_subtree_key(&[], Some(ANOTHER_TEST_LEAF));
    assert_eq!(
        proof.root_proof,
        root_tree
            .proof(&[
                temp_db.root_leaf_keys[&test_leaf_root_key],
                temp_db.root_leaf_keys[&another_test_leaf_root_key],
            ])
            .to_bytes()
    );

    // Assert that we got the correct root leaf keys
    assert_eq!(proof.root_leaf_keys.len(), 2);
    assert_eq!(proof.root_leaf_keys[&test_leaf_root_key], 0);
    assert_eq!(proof.root_leaf_keys[&another_test_leaf_root_key], 1);
}

#[test]
fn test_successful_proof_verification() {
    // Build a grovedb database
    // Tree Structure
    // root
    //     test_leaf
    //         innertree
    //             k1,v1
    //             k2,v2
    //     another_test_leaf
    //         innertree2
    //             k3,v3
    //         innertree3
    //             k4,v4

    // Insert elements into grovedb instance
    let mut temp_db = make_grovedb();
    // Insert level 1 nodes
    temp_db
        .insert(
            &[TEST_LEAF],
            b"innertree".to_vec(),
            Element::empty_tree(),
            None,
        )
        .expect("successful subtree insert");
    temp_db
        .insert(
            &[ANOTHER_TEST_LEAF],
            b"innertree2".to_vec(),
            Element::empty_tree(),
            None,
        )
        .expect("successful subtree insert");
    temp_db
        .insert(
            &[ANOTHER_TEST_LEAF],
            b"innertree3".to_vec(),
            Element::empty_tree(),
            None,
        )
        .expect("successful subtree insert");
    // Insert level 2 nodes
    temp_db
        .insert(
            &[TEST_LEAF, b"innertree"],
            b"key1".to_vec(),
            Element::Item(b"value1".to_vec()),
            None,
        )
        .expect("successful subtree insert");
    temp_db
        .insert(
            &[TEST_LEAF, b"innertree"],
            b"key2".to_vec(),
            Element::Item(b"value2".to_vec()),
            None,
        )
        .expect("successful subtree insert");
    temp_db
        .insert(
            &[ANOTHER_TEST_LEAF, b"innertree2"],
            b"key3".to_vec(),
            Element::Item(b"value3".to_vec()),
            None,
        )
        .expect("successful subtree insert");
    temp_db
        .insert(
            &[ANOTHER_TEST_LEAF, b"innertree3"],
            b"key4".to_vec(),
            Element::Item(b"value4".to_vec()),
            None,
        )
        .expect("successful subtree insert");

    // Single query proof verification
    let mut path_one_query = Query::new();
    path_one_query.insert_key(b"key1".to_vec());
    path_one_query.insert_key(b"key2".to_vec());

    let proof = temp_db
<<<<<<< HEAD
        .proof(vec![PathQuery::new_unsized_basic(
            vec![TEST_LEAF.to_vec(), b"innertree".to_vec()],
=======
        .proof(vec![PathQuery::new_unsized(
            &[TEST_LEAF, b"innertree"],
>>>>>>> f38f3bd7
            path_one_query,
        )])
        .unwrap();

    // Assert correct root hash
    let (root_hash, result_maps) = GroveDb::execute_proof(proof).unwrap();
    assert_eq!(temp_db.root_tree.root().unwrap(), root_hash);

    // Assert correct result object
    // Proof query was for two keys key1 and key2
    let path_as_vec = GroveDb::compress_subtree_key(&[TEST_LEAF, b"innertree"], None);
    let result_map = result_maps.get(&path_as_vec).unwrap();
    let elem_1: Element = bincode::deserialize(result_map.get(b"key1").unwrap().unwrap()).unwrap();
    let elem_2: Element = bincode::deserialize(result_map.get(b"key2").unwrap().unwrap()).unwrap();
    assert_eq!(elem_1, Element::Item(b"value1".to_vec()));
    assert_eq!(elem_2, Element::Item(b"value2".to_vec()));

    // Multi query proof verification
    let mut path_two_query = Query::new();
    path_two_query.insert_key(b"key4".to_vec());

    let mut path_three_query = Query::new();
    path_three_query.insert_key(b"key3".to_vec());

    // Get grovedb proof
    let proof = temp_db
        .proof(vec![
<<<<<<< HEAD
            PathQuery::new_unsized_basic(
                vec![ANOTHER_TEST_LEAF.to_vec(), b"innertree3".to_vec()],
                path_two_query,
            ),
            PathQuery::new_unsized_basic(
                vec![ANOTHER_TEST_LEAF.to_vec(), b"innertree2".to_vec()],
                path_three_query,
            ),
=======
            PathQuery::new_unsized(&[ANOTHER_TEST_LEAF, b"innertree3"], path_two_query),
            PathQuery::new_unsized(&[ANOTHER_TEST_LEAF, b"innertree2"], path_three_query),
>>>>>>> f38f3bd7
        ])
        .unwrap();

    // Assert correct root hash
    let (root_hash, result_maps) = GroveDb::execute_proof(proof).unwrap();
    assert_eq!(temp_db.root_tree.root().unwrap(), root_hash);

    // Assert correct result object
    let path_one_as_vec = GroveDb::compress_subtree_key(&[ANOTHER_TEST_LEAF, b"innertree3"], None);
    let result_map = result_maps.get(&path_one_as_vec).unwrap();
    let elem: Element = bincode::deserialize(result_map.get(b"key4").unwrap().unwrap()).unwrap();
    assert_eq!(elem, Element::Item(b"value4".to_vec()));

    let path_two_as_vec = GroveDb::compress_subtree_key(&[ANOTHER_TEST_LEAF, b"innertree2"], None);
    let result_map = result_maps.get(&path_two_as_vec).unwrap();
    let elem: Element = bincode::deserialize(result_map.get(b"key3").unwrap().unwrap()).unwrap();
    assert_eq!(elem, Element::Item(b"value3".to_vec()));
}

// #[test]
// fn test_checkpoint() {
//     let mut db = make_grovedb();
//     let element1 = Element::Item(b"ayy".to_vec());
//
//     db.insert(&[], b"key1".to_vec(), Element::empty_tree())
//         .expect("cannot insert a subtree 1 into GroveDB");
//     db.insert(&[b"key1"], b"key2".to_vec(), Element::empty_tree())
//         .expect("cannot insert a subtree 2 into GroveDB");
//     db.insert(&[b"key1", b"key2"], b"key3".to_vec(), element1.clone())
//         .expect("cannot insert an item into GroveDB");
//
//     assert_eq!(
//         db.get(&[b"key1", b"key2"], b"key3")
//             .expect("cannot get from grovedb"),
//         element1
//     );
//
//     let checkpoint_tempdir = TempDir::new("checkpoint").expect("cannot open
// tempdir");     let mut checkpoint = db
//         .checkpoint(checkpoint_tempdir.path().join("checkpoint"))
//         .expect("cannot create a checkpoint");
//
//     assert_eq!(
//         db.get(&[b"key1", b"key2"], b"key3")
//             .expect("cannot get from grovedb"),
//         element1
//     );
//     assert_eq!(
//         checkpoint
//             .get(&[b"key1", b"key2"], b"key3")
//             .expect("cannot get from checkpoint"),
//         element1
//     );
//
//     let element2 = Element::Item(b"ayy2".to_vec());
//     let element3 = Element::Item(b"ayy3".to_vec());
//
//     checkpoint
//         .insert(&[b"key1"], b"key4".to_vec(), element2.clone())
//         .expect("cannot insert into checkpoint");
//
//     db.insert(&[b"key1"], b"key4".to_vec(), element3.clone())
//         .expect("cannot insert into GroveDB");
//
//     assert_eq!(
//         checkpoint
//             .get(&[b"key1"], b"key4")
//             .expect("cannot get from checkpoint"),
//         element2,
//     );
//
//     assert_eq!(
//         db.get(&[b"key1"], b"key4")
//             .expect("cannot get from GroveDB"),
//         element3
//     );
//
//     checkpoint
//         .insert(&[b"key1"], b"key5".to_vec(), element3.clone())
//         .expect("cannot insert into checkpoint");
//
//     db.insert(&[b"key1"], b"key6".to_vec(), element3.clone())
//         .expect("cannot insert into GroveDB");
//
//     assert!(matches!(
//         checkpoint.get(&[b"key1"], b"key6"),
//         Err(Error::InvalidPath(_))
//     ));
//
//     assert!(matches!(
//         db.get(&[b"key1"], b"key5"),
//         Err(Error::InvalidPath(_))
//     ));
// }

#[test]
fn test_insert_if_not_exists() {
    let mut db = make_grovedb();

    // Insert twice at the same path
    assert_eq!(
        db.insert_if_not_exists(&[TEST_LEAF], b"key1".to_vec(), Element::empty_tree(), None)
            .expect("Provided valid path"),
        true
    );
    assert_eq!(
        db.insert_if_not_exists(&[TEST_LEAF], b"key1".to_vec(), Element::empty_tree(), None)
            .expect("Provided valid path"),
        false
    );

    // Should propagate errors from insertion
    let result = db.insert_if_not_exists(
        &[TEST_LEAF, b"unknown"],
        b"key1".to_vec(),
        Element::empty_tree(),
        None,
    );
    assert!(matches!(result, Err(Error::InvalidPath(_))));
}

#[test]
fn test_is_empty_tree() {
    let mut db = make_grovedb();

    // Create an empty tree with no elements
    db.insert(
        &[TEST_LEAF],
        b"innertree".to_vec(),
        Element::empty_tree(),
        None,
    )
    .unwrap();

    assert_eq!(
        db.is_empty_tree(&[TEST_LEAF, b"innertree"], None)
            .expect("path is valid tree"),
        true
    );

    // add an element to the tree to make it non empty
    db.insert(
        &[TEST_LEAF, b"innertree"],
        b"key1".to_vec(),
        Element::Item(b"hello".to_vec()),
        None,
    )
    .unwrap();
    assert_eq!(
        db.is_empty_tree(&[TEST_LEAF, b"innertree"], None)
            .expect("path is valid tree"),
        false
    );
}

#[test]
fn transaction_insert_item_with_transaction_should_use_transaction() {
    let item_key = b"key3".to_vec();

    let mut db = make_grovedb();
    db.start_transaction().unwrap();
    let storage = db.storage();
    let transaction = storage.transaction();

    // Check that there's no such key in the DB
    let result = db.get(&[TEST_LEAF], &item_key, None);
    assert!(matches!(result, Err(Error::InvalidPathKey(_))));

    let element1 = Element::Item(b"ayy".to_vec());

    db.insert(
        &[TEST_LEAF],
        item_key.clone(),
        element1.clone(),
        Some(&transaction),
    )
    .expect("cannot insert an item into GroveDB");

    // The key was inserted inside the transaction, so it shouldn't be possible
    // to get it back without committing or using transaction
    let result = db.get(&[TEST_LEAF], &item_key, None);
    assert!(matches!(result, Err(Error::InvalidPathKey(_))));
    // Check that the element can be retrieved when transaction is passed
    let result_with_transaction = db
        .get(&[TEST_LEAF], &item_key, Some(&transaction))
        .expect("Expected to work");
    assert_eq!(result_with_transaction, Element::Item(b"ayy".to_vec()));

    // Test that commit works
    // transaction.commit();
    db.commit_transaction(transaction).unwrap();

    // Check that the change was committed
    let result = db
        .get(&[TEST_LEAF], &item_key, None)
        .expect("Expected transaction to work");
    assert_eq!(result, Element::Item(b"ayy".to_vec()));
}

#[test]
fn transaction_insert_tree_with_transaction_should_use_transaction() {
    let subtree_key = b"subtree_key".to_vec();

    let mut db = make_grovedb();
    let storage = db.storage();
    let db_transaction = storage.transaction();
    db.start_transaction().unwrap();

    // Check that there's no such key in the DB
    let result = db.get(&[TEST_LEAF], &subtree_key, None);
    assert!(matches!(result, Err(Error::InvalidPathKey(_))));

    db.insert(
        &[TEST_LEAF],
        subtree_key.clone(),
        Element::empty_tree(),
        Some(&db_transaction),
    )
    .expect("cannot insert an item into GroveDB");

    let result = db.get(&[TEST_LEAF], &subtree_key, None);
    assert!(matches!(result, Err(Error::InvalidPathKey(_))));

    let result_with_transaction = db
        .get(&[TEST_LEAF], &subtree_key, Some(&db_transaction))
        .expect("Expected to work");
    assert_eq!(result_with_transaction, Element::empty_tree());

    db.commit_transaction(db_transaction).unwrap();

    let result = db
        .get(&[TEST_LEAF], &subtree_key, None)
        .expect("Expected transaction to work");
    assert_eq!(result, Element::empty_tree());
}

#[test]
fn transaction_insert_should_return_error_when_trying_to_insert_while_transaction_is_in_process() {
    let item_key = b"key3".to_vec();

    let mut db = make_grovedb();
    db.start_transaction().unwrap();
    let storage = db.storage();
    let transaction = storage.transaction();

    let element1 = Element::Item(b"ayy".to_vec());

    let result = db.insert(&[TEST_LEAF], item_key.clone(), element1.clone(), None);
    assert!(matches!(result, Err(Error::DbIsInReadonlyMode)));

    db.commit_transaction(transaction).unwrap();

    // Check that writes are unlocked after the transaction is committed
    let result = db.insert(&[TEST_LEAF], item_key.clone(), element1.clone(), None);
    assert!(matches!(result, Ok(())));
}

#[test]
fn test_get_with_running_transaction() {
    let key = b"test_get_with_running_transaction_key".to_vec();
    let subtree_key = b"test_get_with_running_transaction_subtree_key".to_vec();
    let item = Element::Item(b"testitem".to_vec());

    let mut db = make_grovedb();
    db.insert(
        &[TEST_LEAF],
        subtree_key.clone(),
        Element::empty_tree(),
        None,
    )
    .expect("cannot insert a subtree");

    // Start a transaction to insert a value
    let storage = db.storage();
    let db_transaction = storage.transaction();
    db.start_transaction().expect("unable to start transaction");

    db.insert(
        &[TEST_LEAF, &subtree_key],
        key.clone(),
        item.clone(),
        Some(&db_transaction),
    )
    .expect("cannot insert an item into GroveDB");

    // Ensure that value is inaccessible outside of uncommited transaction
    let result = db.get(&[TEST_LEAF, &subtree_key], &key, None);
    assert!(matches!(result, Err(Error::InvalidPath(_))));

    db.commit_transaction(db_transaction)
        .expect("unable to commit transaction");

    // Should be accessible now
    let result = db
        .get(&[TEST_LEAF, &subtree_key], &key, None)
        .expect("Expected transaction to work");
    assert_eq!(result, item);
}

#[test]
fn transaction_should_be_aborted_when_rollback_is_called() {
    let item_key = b"key3".to_vec();

    let mut db = make_grovedb();

    db.start_transaction().unwrap();
    let storage = db.storage();
    let transaction = storage.transaction();

    let element1 = Element::Item(b"ayy".to_vec());

    let result = db.insert(
        &[TEST_LEAF],
        item_key.clone(),
        element1.clone(),
        Some(&transaction),
    );

    assert!(matches!(result, Ok(())));

    db.rollback_transaction(&transaction).unwrap();

    let result = db.get(&[TEST_LEAF], &item_key.clone(), Some(&transaction));
    assert!(matches!(result, Err(Error::InvalidPathKey(_))));
}

#[test]
fn transaction_is_started_should_return_true_if_transaction_was_started() {
    let mut db = make_grovedb();

    db.start_transaction().unwrap();

    let result = db.is_transaction_started();
    assert!(result, "transaction is not started");
}

#[test]
fn transaction_is_started_should_return_false_if_transaction_was_not_started() {
    let db = make_grovedb();

    let result = db.is_transaction_started();

    assert!(!result, "transaction is started");
}

#[test]
fn transaction_should_be_aborted() {
    let mut db = make_grovedb();

    db.start_transaction().unwrap();
    let storage = db.storage();
    let transaction = storage.transaction();

    let item_key = b"key3".to_vec();
    let element = Element::Item(b"ayy".to_vec());

    db.insert(
        &[TEST_LEAF],
        item_key.clone(),
        element.clone(),
        Some(&transaction),
    )
    .unwrap();

    db.abort_transaction(transaction).unwrap();

    // Transaction should be closed
    assert!(!db.is_transaction_started());

    // Transactional data shouldn't be commited to the main database
    let result = db.get(&[TEST_LEAF], &item_key.clone(), None);
    assert!(matches!(result, Err(Error::InvalidPathKey(_))));
}

#[test]
fn test_subtree_pairs_iterator() {
    let mut db = make_grovedb();
    let element = Element::Item(b"ayy".to_vec());
    let element2 = Element::Item(b"lmao".to_vec());

    // Insert some nested subtrees
    db.insert(
        &[TEST_LEAF],
        b"subtree1".to_vec(),
        Element::empty_tree(),
        None,
    )
    .expect("successful subtree 1 insert");
    db.insert(
        &[TEST_LEAF, b"subtree1"],
        b"subtree11".to_vec(),
        Element::empty_tree(),
        None,
    )
    .expect("successful subtree 2 insert");
    // Insert an element into subtree
    db.insert(
        &[TEST_LEAF, b"subtree1", b"subtree11"],
        b"key1".to_vec(),
        element.clone(),
        None,
    )
    .expect("successful value insert");
    assert_eq!(
        db.get(&[TEST_LEAF, b"subtree1", b"subtree11"], b"key1", None)
            .expect("succesful get 1"),
        element
    );
    db.insert(
        &[TEST_LEAF, b"subtree1", b"subtree11"],
        b"key0".to_vec(),
        element.clone(),
        None,
    )
    .expect("successful value insert");
    db.insert(
        &[TEST_LEAF, b"subtree1"],
        b"subtree12".to_vec(),
        Element::empty_tree(),
        None,
    )
    .expect("successful subtree 3 insert");
    db.insert(
        &[TEST_LEAF, b"subtree1"],
        b"key1".to_vec(),
        element.clone(),
        None,
    )
    .expect("succesful value insert");
    db.insert(
        &[TEST_LEAF, b"subtree1"],
        b"key2".to_vec(),
        element2.clone(),
        None,
    )
    .expect("succesful value insert");

    // Iterate over subtree1 to see if keys of other subtrees messed up
    let mut iter = db
        .elements_iterator(&[TEST_LEAF, b"subtree1"], None)
        .expect("cannot create iterator");
    assert_eq!(iter.next().unwrap(), Some((b"key1".to_vec(), element)));
    assert_eq!(iter.next().unwrap(), Some((b"key2".to_vec(), element2)));
    let subtree_element = iter.next().unwrap().unwrap();
    assert_eq!(subtree_element.0, b"subtree11".to_vec());
    assert!(matches!(subtree_element.1, Element::Tree(_)));
    let subtree_element = iter.next().unwrap().unwrap();
    assert_eq!(subtree_element.0, b"subtree12".to_vec());
    assert!(matches!(subtree_element.1, Element::Tree(_)));
    assert!(matches!(iter.next(), Ok(None)));
}

#[test]
fn test_compress_path_not_possible_collision() {
    let path_a = [b"aa".as_ref(), b"b"];
    let path_b = [b"a".as_ref(), b"ab"];
    assert_ne!(
        GroveDb::compress_subtree_key(&path_a, None),
        GroveDb::compress_subtree_key(&path_b, None)
    );
    assert_eq!(
        GroveDb::compress_subtree_key(&path_a, None),
        GroveDb::compress_subtree_key(&path_a, None),
    );
}

#[test]
fn test_element_deletion() {
    let mut db = make_grovedb();
    let element = Element::Item(b"ayy".to_vec());
    db.insert(&[TEST_LEAF], b"key".to_vec(), element.clone(), None)
        .expect("successful insert");
    let root_hash = db.root_tree.root().unwrap();
    assert!(db.delete(&[TEST_LEAF], b"key".to_vec(), None).is_ok());
    assert!(matches!(
        db.get(&[TEST_LEAF], b"key", None),
        Err(Error::InvalidPathKey(_))
    ));
    assert_ne!(root_hash, db.root_tree.root().unwrap());
}

#[test]
fn test_find_subtrees() {
    let element = Element::Item(b"ayy".to_vec());
    let mut db = make_grovedb();
    // Insert some nested subtrees
    db.insert(&[TEST_LEAF], b"key1".to_vec(), Element::empty_tree(), None)
        .expect("successful subtree 1 insert");
    db.insert(
        &[TEST_LEAF, b"key1"],
        b"key2".to_vec(),
        Element::empty_tree(),
        None,
    )
    .expect("successful subtree 2 insert");
    // Insert an element into subtree
    db.insert(
        &[TEST_LEAF, b"key1", b"key2"],
        b"key3".to_vec(),
        element.clone(),
        None,
    )
    .expect("successful value insert");
    db.insert(&[TEST_LEAF], b"key4".to_vec(), Element::empty_tree(), None)
        .expect("successful subtree 3 insert");
    let subtrees = db
        .find_subtrees(vec![TEST_LEAF.to_vec()], None)
        .expect("cannot get subtrees");
    assert_eq!(
        vec![
            vec![TEST_LEAF.to_vec()],
            vec![TEST_LEAF.to_vec(), b"key1".to_vec()],
            vec![TEST_LEAF.to_vec(), b"key4".to_vec()],
            vec![TEST_LEAF.to_vec(), b"key1".to_vec(), b"key2".to_vec()],
        ],
        subtrees
    );
}

#[test]
fn test_subtree_deletion() {
    let element = Element::Item(b"ayy".to_vec());
    let mut db = make_grovedb();
    // Insert some nested subtrees
    db.insert(&[TEST_LEAF], b"key1".to_vec(), Element::empty_tree(), None)
        .expect("successful subtree 1 insert");
    db.insert(
        &[TEST_LEAF, b"key1"],
        b"key2".to_vec(),
        Element::empty_tree(),
        None,
    )
    .expect("successful subtree 2 insert");
    // Insert an element into subtree
    db.insert(
        &[TEST_LEAF, b"key1", b"key2"],
        b"key3".to_vec(),
        element.clone(),
        None,
    )
    .expect("successful value insert");
    db.insert(&[TEST_LEAF], b"key4".to_vec(), Element::empty_tree(), None)
        .expect("successful subtree 3 insert");

    let root_hash = db.root_tree.root().unwrap();
    db.delete(&[TEST_LEAF], b"key1".to_vec(), None)
        .expect("unable to delete subtree");
    assert!(matches!(
        db.get(&[TEST_LEAF, b"key1", b"key2"], b"key3", None),
        Err(Error::InvalidPath(_))
    ));
    assert_eq!(db.subtrees.len(), 3); // TEST_LEAF, ANOTHER_TEST_LEAF TEST_LEAF.key4 stay
    assert!(db.get(&[TEST_LEAF], b"key4", None).is_ok());
    assert_ne!(root_hash, db.root_tree.root().unwrap());
}

#[test]
fn test_get_full_query() {
    let mut db = make_grovedb();

    // Insert a couple of subtrees first
    db.insert(&[TEST_LEAF], b"key1".to_vec(), Element::empty_tree(), None)
        .expect("successful subtree insert");
    db.insert(&[TEST_LEAF], b"key2".to_vec(), Element::empty_tree(), None)
        .expect("successful subtree insert");
    // Insert some elements into subtree
    db.insert(
        &[TEST_LEAF, b"key1"],
        b"key3".to_vec(),
        Element::Item(b"ayya".to_vec()),
        None,
    )
    .expect("successful value insert");
    db.insert(
        &[TEST_LEAF, b"key1"],
        b"key4".to_vec(),
        Element::Item(b"ayyb".to_vec()),
        None,
    )
    .expect("successful value insert");
    db.insert(
        &[TEST_LEAF, b"key1"],
        b"key5".to_vec(),
        Element::Item(b"ayyc".to_vec()),
        None,
    )
    .expect("successful value insert");
    db.insert(
        &[TEST_LEAF, b"key2"],
        b"key6".to_vec(),
        Element::Item(b"ayyd".to_vec()),
        None,
    )
    .expect("successful value insert");

    let path1 = vec![TEST_LEAF.to_vec(), b"key1".to_vec()];
    let path2 = vec![TEST_LEAF.to_vec(), b"key2".to_vec()];
    let mut query1 = Query::new();
    let mut query2 = Query::new();
    query1.insert_range_inclusive(b"key3".to_vec()..=b"key4".to_vec());
    query2.insert_key(b"key6".to_vec());

<<<<<<< HEAD
    let path_query1 = PathQuery::new_unsized_basic(path1, query1);
    let path_query2 = PathQuery::new_unsized_basic(path2, query2);
=======
    let path_query1 = PathQuery::new_unsized(&path1, query1);
    let path_query2 = PathQuery::new_unsized(&path2, query2);
>>>>>>> f38f3bd7

    assert_eq!(
        db.get_path_queries_raw(&[&path_query1, &path_query2], None)
            .expect("expected successful get_query"),
        vec![
            subtree::Element::Item(b"ayya".to_vec()),
            subtree::Element::Item(b"ayyb".to_vec()),
            subtree::Element::Item(b"ayyd".to_vec()),
        ]
    );
}

#[test]
fn test_aux_uses_separate_cf() {
    let element = Element::Item(b"ayy".to_vec());
    let mut db = make_grovedb();
    // Insert some nested subtrees
    db.insert(&[TEST_LEAF], b"key1".to_vec(), Element::empty_tree(), None)
        .expect("successful subtree 1 insert");
    db.insert(
        &[TEST_LEAF, b"key1"],
        b"key2".to_vec(),
        Element::empty_tree(),
        None,
    )
    .expect("successful subtree 2 insert");
    // Insert an element into subtree
    db.insert(
        &[TEST_LEAF, b"key1", b"key2"],
        b"key3".to_vec(),
        element.clone(),
        None,
    )
    .expect("successful value insert");

    db.put_aux(b"key1", b"a", None).expect("cannot put aux");
    db.put_aux(b"key2", b"b", None).expect("cannot put aux");
    db.put_aux(b"key3", b"c", None).expect("cannot put aux");
    db.delete_aux(b"key3", None)
        .expect("cannot delete from aux");

    assert_eq!(
        db.get(&[TEST_LEAF, b"key1", b"key2"], b"key3", None)
            .expect("cannot get element"),
        element
    );
    assert_eq!(
        db.get_aux(b"key1", None).expect("cannot get from aux"),
        Some(b"a".to_vec())
    );
    assert_eq!(
        db.get_aux(b"key2", None).expect("cannot get from aux"),
        Some(b"b".to_vec())
    );
    assert_eq!(
        db.get_aux(b"key3", None).expect("cannot get from aux"),
        None
    );
    assert_eq!(
        db.get_aux(b"key4", None).expect("cannot get from aux"),
        None
    );
}

#[test]
fn test_aux_with_transaction() {
    let element = Element::Item(b"ayy".to_vec());
    let aux_value = b"ayylmao".to_vec();
    let key = b"key".to_vec();
    let mut db = make_grovedb();
    let storage = db.storage();
    let db_transaction = storage.transaction();
    db.start_transaction().unwrap();

    // Insert a regular data with aux data in the same transaction
    db.insert(
        &[TEST_LEAF],
        key.clone(),
        element.clone(),
        Some(&db_transaction),
    )
    .expect("unable to insert");
    db.put_aux(&key, &aux_value, Some(&db_transaction))
        .expect("unable to insert aux value");
    assert_eq!(
        db.get_aux(&key, Some(&db_transaction))
            .expect("unable to get aux value"),
        Some(aux_value.clone())
    );
    // Cannot reach the data outside of transaction
    assert_eq!(
        db.get_aux(&key, None).expect("unable to get aux value"),
        None
    );
    // And should be able to get data when commited
    db.commit_transaction(db_transaction)
        .expect("unable to commit transaction");
    assert_eq!(
        db.get_aux(&key, None)
            .expect("unable to get commited aux value"),
        Some(aux_value)
    );
}

fn populate_tree_for_non_unique_range_subquery(db: &mut TempGroveDb) {
    // Insert a couple of subtrees first
    for i in 1985u32..2000 {
        let i_vec = (i as u32).to_be_bytes().to_vec();
        db.insert(&[TEST_LEAF], i_vec.clone(), Element::empty_tree(), None)
            .expect("successful subtree insert");
        // Insert element 0
        // Insert some elements into subtree
        db.insert(
            &[TEST_LEAF, i_vec.as_slice()],
            b"0".to_vec(),
            Element::empty_tree(),
            None,
        )
        .expect("successful subtree insert");

        for j in 100u32..150 {
            // let random_key = rand::thread_rng().gen::<[u8; 32]>();
            let mut j_vec = i_vec.clone();
            j_vec.append(&mut (j as u32).to_be_bytes().to_vec());
            db.insert(
                &[TEST_LEAF, i_vec.clone().as_slice(), b"0"],
                // random_key.to_vec(),
                j_vec.clone(),
                Element::Item(j_vec),
                None,
            )
            .expect("successful value insert");
        }
    }
}

fn populate_tree_for_non_unique_double_range_subquery(db: &mut TempGroveDb) {
    // Insert a couple of subtrees first
    for i in 0u32..10 {
        let i_vec = (i as u32).to_be_bytes().to_vec();
        db.insert(&[TEST_LEAF], i_vec.clone(), Element::empty_tree(), None)
            .expect("successful subtree insert");
        // Insert element 0
        // Insert some elements into subtree
        db.insert(
            &[TEST_LEAF, i_vec.as_slice()],
            b"a".to_vec(),
            Element::empty_tree(),
            None,
        )
        .expect("successful subtree insert");

        for j in 25u32..50 {
            let j_vec = (j as u32).to_be_bytes().to_vec();
            db.insert(
                &[TEST_LEAF, i_vec.clone().as_slice(), b"a"],
                j_vec.clone(),
                Element::empty_tree(),
                None,
            )
            .expect("successful value insert");

            // Insert element 0
            // Insert some elements into subtree
            db.insert(
                &[TEST_LEAF, i_vec.as_slice(), b"a", j_vec.clone().as_slice()],
                b"0".to_vec(),
                Element::empty_tree(),
                None,
            )
            .expect("successful subtree insert");

            for k in 100u32..110 {
                let k_vec = (k as u32).to_be_bytes().to_vec();
                db.insert(
                    &[
                        TEST_LEAF,
                        i_vec.as_slice(),
                        b"a",
                        j_vec.clone().as_slice(),
                        b"0",
                    ],
                    k_vec.clone(),
                    Element::Item(k_vec),
                    None,
                )
                .expect("successful value insert");
            }
        }
    }
}

fn populate_tree_by_reference_for_non_unique_range_subquery(db: &mut TempGroveDb) {
    // This subtree will be holding values
    db.insert(&[TEST_LEAF], b"0".to_vec(), Element::empty_tree(), None)
        .expect("successful subtree insert");

    // This subtree will be holding references
    db.insert(&[TEST_LEAF], b"1".to_vec(), Element::empty_tree(), None)
        .expect("successful subtree insert");
    // Insert a couple of subtrees first
    for i in 1985u32..2000 {
        let i_vec = (i as u32).to_be_bytes().to_vec();
        db.insert(
            &[TEST_LEAF, b"1"],
            i_vec.clone(),
            Element::empty_tree(),
            None,
        )
        .expect("successful subtree insert");
        // Insert element 0
        // Insert some elements into subtree
        db.insert(
            &[TEST_LEAF, b"1", i_vec.as_slice()],
            b"0".to_vec(),
            Element::empty_tree(),
            None,
        )
        .expect("successful subtree insert");

        for j in 100u32..150 {
            let random_key = rand::thread_rng().gen::<[u8; 32]>();
            let mut j_vec = i_vec.clone();
            j_vec.append(&mut (j as u32).to_be_bytes().to_vec());

            // We should insert every item to the tree holding items
            db.insert(
                &[TEST_LEAF, b"0"],
                random_key.to_vec(),
                Element::Item(j_vec.clone()),
                None,
            )
            .expect("successful value insert");

            db.insert(
                &[TEST_LEAF, b"1", i_vec.clone().as_slice(), b"0"],
                random_key.to_vec(),
                Element::Reference(vec![TEST_LEAF.to_vec(), b"0".to_vec(), random_key.to_vec()]),
                None,
            )
            .expect("successful value insert");
        }
    }
}

fn populate_tree_for_unique_range_subquery(db: &mut TempGroveDb) {
    // Insert a couple of subtrees first
    for i in 1985u32..2000 {
        let i_vec = (i as u32).to_be_bytes().to_vec();
        db.insert(&[TEST_LEAF], i_vec.clone(), Element::empty_tree(), None)
            .expect("successful subtree insert");

        db.insert(
            &[TEST_LEAF, i_vec.clone().as_slice()],
            b"0".to_vec(),
            Element::Item(i_vec),
            None,
        )
        .expect("successful value insert");
    }
}

fn populate_tree_by_reference_for_unique_range_subquery(db: &mut TempGroveDb) {
    // This subtree will be holding values
    db.insert(&[TEST_LEAF], b"0".to_vec(), Element::empty_tree(), None)
        .expect("successful subtree insert");

    // This subtree will be holding references
    db.insert(&[TEST_LEAF], b"1".to_vec(), Element::empty_tree(), None)
        .expect("successful subtree insert");

    for i in 1985u32..2000 {
        let i_vec = (i as u32).to_be_bytes().to_vec();
        db.insert(
            &[TEST_LEAF, b"1"],
            i_vec.clone(),
            Element::empty_tree(),
            None,
        )
        .expect("successful subtree insert");

        // We should insert every item to the tree holding items
        db.insert(
            &[TEST_LEAF, b"0"],
            i_vec.clone(),
            Element::Item(i_vec.clone()),
            None,
        )
        .expect("successful value insert");

        // We should insert a reference to the item
        db.insert(
            &[TEST_LEAF, b"1", i_vec.clone().as_slice()],
            b"0".to_vec(),
            Element::Reference(vec![TEST_LEAF.to_vec(), b"0".to_vec(), i_vec.clone()]),
            None,
        )
        .expect("successful value insert");
    }
}

#[test]
fn test_get_range_query_with_non_unique_subquery() {
    let mut db = make_grovedb();
    populate_tree_for_non_unique_range_subquery(&mut db);

    let path = vec![TEST_LEAF.to_vec()];
    let mut query = Query::new();
    query.insert_range((1988 as u32).to_be_bytes().to_vec()..(1992 as u32).to_be_bytes().to_vec());

    let subquery_key: Vec<u8> = b"0".to_vec();
    let mut subquery = Query::new();
    subquery.insert_all();

<<<<<<< HEAD
    let path_query = PathQuery::new_unsized(
        path,
        query.clone(),
        Some(subquery_key),
        Some(sub_query.clone()),
    );
=======
    query.set_subquery_key(subquery_key);
    query.set_subquery(subquery);

    let path_query = PathQuery::new_unsized(&path, query.clone());
>>>>>>> f38f3bd7

    let (elements, _) = db
        .get_path_query(&path_query, None)
        .expect("expected successful get_path_query");

    assert_eq!(elements.len(), 200);

    let mut first_value = (1988 as u32).to_be_bytes().to_vec();
    first_value.append(&mut (100 as u32).to_be_bytes().to_vec());
    assert_eq!(elements[0], first_value);

    let mut last_value = (1991 as u32).to_be_bytes().to_vec();
    last_value.append(&mut (149 as u32).to_be_bytes().to_vec());
    assert_eq!(elements[elements.len() - 1], last_value);
}

#[test]
fn test_get_range_query_with_unique_subquery() {
    let mut db = make_grovedb();
    populate_tree_for_unique_range_subquery(&mut db);

    let path = vec![TEST_LEAF.to_vec()];
    let mut query = Query::new();
    query.insert_range((1988 as u32).to_be_bytes().to_vec()..(1992 as u32).to_be_bytes().to_vec());

    let subquery_key: Vec<u8> = b"0".to_vec();

<<<<<<< HEAD
    let path_query = PathQuery::new_unsized(path, query.clone(), Some(subquery_key), None);
=======
    query.set_subquery_key(subquery_key);

    let path_query = PathQuery::new_unsized(&path, query.clone());
>>>>>>> f38f3bd7

    let (elements, _) = db
        .get_path_query(&path_query, None)
        .expect("expected successful get_path_query");

    assert_eq!(elements.len(), 4);

    let first_value = (1988 as u32).to_be_bytes().to_vec();
    assert_eq!(elements[0], first_value);

    let last_value = (1991 as u32).to_be_bytes().to_vec();
    assert_eq!(elements[elements.len() - 1], last_value);
}

#[test]
fn test_get_range_query_with_unique_subquery_on_references() {
    let mut db = make_grovedb();
    populate_tree_by_reference_for_unique_range_subquery(&mut db);

    let path = vec![TEST_LEAF.to_vec(), b"1".to_vec()];
    let mut query = Query::new();
    query.insert_range((1988 as u32).to_be_bytes().to_vec()..(1992 as u32).to_be_bytes().to_vec());

    let subquery_key: Vec<u8> = b"0".to_vec();

<<<<<<< HEAD
    let path_query = PathQuery::new_unsized(path, query.clone(), Some(subquery_key), None);
=======
    query.set_subquery_key(subquery_key);

    let path_query = PathQuery::new_unsized(&path, query.clone());
>>>>>>> f38f3bd7

    let (elements, _) = db
        .get_path_query(&path_query, None)
        .expect("expected successful get_path_query");

    assert_eq!(elements.len(), 4);

    let first_value = (1988 as u32).to_be_bytes().to_vec();
    assert_eq!(elements[0], first_value);

    let last_value = (1991 as u32).to_be_bytes().to_vec();
    assert_eq!(elements[elements.len() - 1], last_value);
}

#[test]
fn test_get_range_inclusive_query_with_non_unique_subquery() {
    let mut db = make_grovedb();
    populate_tree_for_non_unique_range_subquery(&mut db);

    let path = vec![TEST_LEAF.to_vec()];
    let mut query = Query::new();
    query.insert_range_inclusive(
        (1988 as u32).to_be_bytes().to_vec()..=(1995 as u32).to_be_bytes().to_vec(),
    );

    let subquery_key: Vec<u8> = b"0".to_vec();
    let mut subquery = Query::new();
    subquery.insert_all();

<<<<<<< HEAD
    let path_query = PathQuery::new_unsized(
        path,
        query.clone(),
        Some(subquery_key),
        Some(sub_query.clone()),
    );
=======
    query.set_subquery_key(subquery_key);
    query.set_subquery(subquery);

    let path_query = PathQuery::new_unsized(&path, query.clone());
>>>>>>> f38f3bd7

    let (elements, _) = db
        .get_path_query(&path_query, None)
        .expect("expected successful get_path_query");

    assert_eq!(elements.len(), 400);

    let mut first_value = (1988 as u32).to_be_bytes().to_vec();
    first_value.append(&mut (100 as u32).to_be_bytes().to_vec());
    assert_eq!(elements[0], first_value);

    let mut last_value = (1995 as u32).to_be_bytes().to_vec();
    last_value.append(&mut (149 as u32).to_be_bytes().to_vec());
    assert_eq!(elements[elements.len() - 1], last_value);
}

#[test]
fn test_get_range_inclusive_query_with_non_unique_subquery_on_references() {
    let mut db = make_grovedb();
    populate_tree_by_reference_for_non_unique_range_subquery(&mut db);

    let path = vec![TEST_LEAF.to_vec(), b"1".to_vec()];
    let mut query = Query::new();
    query.insert_range_inclusive(
        (1988 as u32).to_be_bytes().to_vec()..=(1995 as u32).to_be_bytes().to_vec(),
    );

    let subquery_key: Vec<u8> = b"0".to_vec();
    let mut subquery = Query::new();
    subquery.insert_all();

<<<<<<< HEAD
    let path_query = PathQuery::new_unsized(
        path,
        query.clone(),
        Some(subquery_key),
        Some(sub_query.clone()),
    );
=======
    query.set_subquery_key(subquery_key);
    query.set_subquery(subquery);

    let path_query = PathQuery::new_unsized(&path, query.clone());
>>>>>>> f38f3bd7

    let (elements, _) = db
        .get_path_query(&path_query, None)
        .expect("expected successful get_path_query");

    assert_eq!(elements.len(), 400);

    let mut first_value = (1988 as u32).to_be_bytes().to_vec();
    first_value.append(&mut (100 as u32).to_be_bytes().to_vec());
    assert!(elements.contains(&first_value));

    let mut last_value = (1995 as u32).to_be_bytes().to_vec();
    last_value.append(&mut (149 as u32).to_be_bytes().to_vec());
    assert!(elements.contains(&last_value));
}

#[test]
fn test_get_range_inclusive_query_with_unique_subquery() {
    let mut db = make_grovedb();
    populate_tree_for_unique_range_subquery(&mut db);

    let path = vec![TEST_LEAF.to_vec()];
    let mut query = Query::new();
    query.insert_range_inclusive(
        (1988 as u32).to_be_bytes().to_vec()..=(1995 as u32).to_be_bytes().to_vec(),
    );

    let subquery_key: Vec<u8> = b"0".to_vec();

<<<<<<< HEAD
    let path_query = PathQuery::new_unsized(path, query.clone(), Some(subquery_key), None);
=======
    query.set_subquery_key(subquery_key);

    let path_query = PathQuery::new_unsized(&path, query.clone());
>>>>>>> f38f3bd7

    let (elements, _) = db
        .get_path_query(&path_query, None)
        .expect("expected successful get_path_query");

    assert_eq!(elements.len(), 8);

    let first_value = (1988 as u32).to_be_bytes().to_vec();
    assert_eq!(elements[0], first_value);

    let last_value = (1995 as u32).to_be_bytes().to_vec();
    assert_eq!(elements[elements.len() - 1], last_value);
}

#[test]
fn test_get_range_from_query_with_non_unique_subquery() {
    let mut db = make_grovedb();
    populate_tree_for_non_unique_range_subquery(&mut db);

    let path = vec![TEST_LEAF.to_vec()];
    let mut query = Query::new();
    query.insert_range_from((1995 as u32).to_be_bytes().to_vec()..);

    let subquery_key: Vec<u8> = b"0".to_vec();
    let mut subquery = Query::new();
    subquery.insert_all();

<<<<<<< HEAD
    let path_query = PathQuery::new_unsized(
        path,
        query.clone(),
        Some(subquery_key),
        Some(sub_query.clone()),
    );
=======
    query.set_subquery_key(subquery_key);
    query.set_subquery(subquery);

    let path_query = PathQuery::new_unsized(&path, query.clone());
>>>>>>> f38f3bd7

    let (elements, _) = db
        .get_path_query(&path_query, None)
        .expect("expected successful get_path_query");

    assert_eq!(elements.len(), 250);

    let mut first_value = (1995 as u32).to_be_bytes().to_vec();
    first_value.append(&mut (100 as u32).to_be_bytes().to_vec());
    assert_eq!(elements[0], first_value);

    let mut last_value = (1999 as u32).to_be_bytes().to_vec();
    last_value.append(&mut (149 as u32).to_be_bytes().to_vec());
    assert_eq!(elements[elements.len() - 1], last_value);
}

#[test]
fn test_get_range_from_query_with_unique_subquery() {
    let mut db = make_grovedb();
    populate_tree_for_unique_range_subquery(&mut db);

    let path = vec![TEST_LEAF.to_vec()];
    let mut query = Query::new();
    query.insert_range_from((1995 as u32).to_be_bytes().to_vec()..);

    let subquery_key: Vec<u8> = b"0".to_vec();

<<<<<<< HEAD
    let path_query = PathQuery::new_unsized(path, query.clone(), Some(subquery_key), None);
=======
    query.set_subquery_key(subquery_key);

    let path_query = PathQuery::new_unsized(&path, query.clone());
>>>>>>> f38f3bd7

    let (elements, _) = db
        .get_path_query(&path_query, None)
        .expect("expected successful get_path_query");

    assert_eq!(elements.len(), 5);

    let first_value = (1995 as u32).to_be_bytes().to_vec();
    assert_eq!(elements[0], first_value);

    let last_value = (1999 as u32).to_be_bytes().to_vec();
    assert_eq!(elements[elements.len() - 1], last_value);
}

#[test]
fn test_get_range_to_query_with_non_unique_subquery() {
    let mut db = make_grovedb();
    populate_tree_for_non_unique_range_subquery(&mut db);

    let path = vec![TEST_LEAF.to_vec()];
    let mut query = Query::new();
    query.insert_range_to(..(1995 as u32).to_be_bytes().to_vec());

    let subquery_key: Vec<u8> = b"0".to_vec();
    let mut subquery = Query::new();
    subquery.insert_all();

<<<<<<< HEAD
    let path_query = PathQuery::new_unsized(
        path,
        query.clone(),
        Some(subquery_key),
        Some(sub_query.clone()),
    );
=======
    query.set_subquery_key(subquery_key);
    query.set_subquery(subquery);

    let path_query = PathQuery::new_unsized(&path, query.clone());
>>>>>>> f38f3bd7

    let (elements, _) = db
        .get_path_query(&path_query, None)
        .expect("expected successful get_path_query");

    assert_eq!(elements.len(), 500);

    let mut first_value = (1985 as u32).to_be_bytes().to_vec();
    first_value.append(&mut (100 as u32).to_be_bytes().to_vec());
    assert_eq!(elements[0], first_value);

    let mut last_value = (1994 as u32).to_be_bytes().to_vec();
    last_value.append(&mut (149 as u32).to_be_bytes().to_vec());
    assert_eq!(elements[elements.len() - 1], last_value);
}

#[test]
fn test_get_range_to_query_with_unique_subquery() {
    let mut db = make_grovedb();
    populate_tree_for_unique_range_subquery(&mut db);

    let path = vec![TEST_LEAF.to_vec()];
    let mut query = Query::new();
    query.insert_range_to(..(1995 as u32).to_be_bytes().to_vec());

    let subquery_key: Vec<u8> = b"0".to_vec();

<<<<<<< HEAD
    let path_query = PathQuery::new_unsized(path, query.clone(), Some(subquery_key), None);
=======
    query.set_subquery_key(subquery_key);

    let path_query = PathQuery::new_unsized(&path, query.clone());
>>>>>>> f38f3bd7

    let (elements, _) = db
        .get_path_query(&path_query, None)
        .expect("expected successful get_path_query");

    assert_eq!(elements.len(), 10);

    let first_value = (1985 as u32).to_be_bytes().to_vec();
    assert_eq!(elements[0], first_value);

    let last_value = (1994 as u32).to_be_bytes().to_vec();
    assert_eq!(elements[elements.len() - 1], last_value);
}

#[test]
fn test_get_range_to_inclusive_query_with_non_unique_subquery() {
    let mut db = make_grovedb();
    populate_tree_for_non_unique_range_subquery(&mut db);

    let path = vec![TEST_LEAF.to_vec()];
    let mut query = Query::new();
    query.insert_range_to_inclusive(..=(1995 as u32).to_be_bytes().to_vec());

    let subquery_key: Vec<u8> = b"0".to_vec();
    let mut subquery = Query::new();
    subquery.insert_all();

<<<<<<< HEAD
    let path_query = PathQuery::new_unsized(
        path,
        query.clone(),
        Some(subquery_key),
        Some(sub_query.clone()),
    );
=======
    query.set_subquery_key(subquery_key);
    query.set_subquery(subquery);

    let path_query = PathQuery::new_unsized(&path, query.clone());
>>>>>>> f38f3bd7

    let (elements, _) = db
        .get_path_query(&path_query, None)
        .expect("expected successful get_path_query");

    assert_eq!(elements.len(), 550);

    let mut first_value = (1985 as u32).to_be_bytes().to_vec();
    first_value.append(&mut (100 as u32).to_be_bytes().to_vec());
    assert_eq!(elements[0], first_value);

    let mut last_value = (1995 as u32).to_be_bytes().to_vec();
    last_value.append(&mut (149 as u32).to_be_bytes().to_vec());
    assert_eq!(elements[elements.len() - 1], last_value);
}

#[test]
fn test_get_range_to_inclusive_query_with_unique_subquery() {
    let mut db = make_grovedb();
    populate_tree_for_unique_range_subquery(&mut db);

    let path = vec![TEST_LEAF.to_vec()];
    let mut query = Query::new();
    query.insert_range_to_inclusive(..=(1995 as u32).to_be_bytes().to_vec());

    let subquery_key: Vec<u8> = b"0".to_vec();

<<<<<<< HEAD
    let path_query = PathQuery::new_unsized(path, query.clone(), Some(subquery_key), None);
=======
    query.set_subquery_key(subquery_key);

    let path_query = PathQuery::new_unsized(&path, query.clone());
>>>>>>> f38f3bd7

    let (elements, _) = db
        .get_path_query(&path_query, None)
        .expect("expected successful get_path_query");

    assert_eq!(elements.len(), 11);

    let first_value = (1985 as u32).to_be_bytes().to_vec();
    assert_eq!(elements[0], first_value);

    let last_value = (1995 as u32).to_be_bytes().to_vec();
    assert_eq!(elements[elements.len() - 1], last_value);
}

#[test]
fn test_get_range_after_query_with_non_unique_subquery() {
    let mut db = make_grovedb();
    populate_tree_for_non_unique_range_subquery(&mut db);

    let path = vec![TEST_LEAF.to_vec()];
    let mut query = Query::new();
    query.insert_range_after((1995 as u32).to_be_bytes().to_vec()..);

    let subquery_key: Vec<u8> = b"0".to_vec();
    let mut subquery = Query::new();
    subquery.insert_all();

<<<<<<< HEAD
    let path_query = PathQuery::new_unsized(
        path,
        query.clone(),
        Some(subquery_key),
        Some(sub_query.clone()),
    );
=======
    query.set_subquery_key(subquery_key);
    query.set_subquery(subquery);

    let path_query = PathQuery::new_unsized(&path, query.clone());
>>>>>>> f38f3bd7

    let (elements, _) = db
        .get_path_query(&path_query, None)
        .expect("expected successful get_path_query");

    assert_eq!(elements.len(), 200);

    let mut first_value = (1996 as u32).to_be_bytes().to_vec();
    first_value.append(&mut (100 as u32).to_be_bytes().to_vec());
    assert_eq!(elements[0], first_value);

    let mut last_value = (1999 as u32).to_be_bytes().to_vec();
    last_value.append(&mut (149 as u32).to_be_bytes().to_vec());
    assert_eq!(elements[elements.len() - 1], last_value);
}

#[test]
fn test_get_range_after_to_query_with_non_unique_subquery() {
    let mut db = make_grovedb();
    populate_tree_for_non_unique_range_subquery(&mut db);

    let path = vec![TEST_LEAF.to_vec()];
    let mut query = Query::new();
    query.insert_range_after_to(
        (1995 as u32).to_be_bytes().to_vec()..(1997 as u32).to_be_bytes().to_vec(),
    );

    let subquery_key: Vec<u8> = b"0".to_vec();
    let mut subquery = Query::new();
    subquery.insert_all();

<<<<<<< HEAD
    let path_query = PathQuery::new_unsized(
        path,
        query.clone(),
        Some(subquery_key),
        Some(sub_query.clone()),
    );
=======
    query.set_subquery_key(subquery_key);
    query.set_subquery(subquery);

    let path_query = PathQuery::new_unsized(&path, query.clone());
>>>>>>> f38f3bd7

    let (elements, _) = db
        .get_path_query(&path_query, None)
        .expect("expected successful get_path_query");

    assert_eq!(elements.len(), 50);

    let mut first_value = (1996 as u32).to_be_bytes().to_vec();
    first_value.append(&mut (100 as u32).to_be_bytes().to_vec());
    assert_eq!(elements[0], first_value);

    let mut last_value = (1996 as u32).to_be_bytes().to_vec();
    last_value.append(&mut (149 as u32).to_be_bytes().to_vec());
    assert_eq!(elements[elements.len() - 1], last_value);
}

#[test]
fn test_get_range_after_to_inclusive_query_with_non_unique_subquery() {
    let mut db = make_grovedb();
    populate_tree_for_non_unique_range_subquery(&mut db);

    let path = vec![TEST_LEAF.to_vec()];
    let mut query = Query::new();
    query.insert_range_after_to_inclusive(
        (1995 as u32).to_be_bytes().to_vec()..=(1997 as u32).to_be_bytes().to_vec(),
    );

    let subquery_key: Vec<u8> = b"0".to_vec();
    let mut subquery = Query::new();
    subquery.insert_all();

<<<<<<< HEAD
    let path_query = PathQuery::new_unsized(
        path,
        query.clone(),
        Some(subquery_key),
        Some(sub_query.clone()),
    );
=======
    query.set_subquery_key(subquery_key);
    query.set_subquery(subquery);

    let path_query = PathQuery::new_unsized(&path, query.clone());
>>>>>>> f38f3bd7

    let (elements, _) = db
        .get_path_query(&path_query, None)
        .expect("expected successful get_path_query");

    assert_eq!(elements.len(), 100);

    let mut first_value = (1996 as u32).to_be_bytes().to_vec();
    first_value.append(&mut (100 as u32).to_be_bytes().to_vec());
    assert_eq!(elements[0], first_value);

    let mut last_value = (1997 as u32).to_be_bytes().to_vec();
    last_value.append(&mut (149 as u32).to_be_bytes().to_vec());
    assert_eq!(elements[elements.len() - 1], last_value);
}

#[test]
fn test_get_range_inclusive_query_with_double_non_unique_subquery() {
    let mut db = make_grovedb();
    populate_tree_for_non_unique_double_range_subquery(&mut db);

    let path = vec![TEST_LEAF];
    let mut query = Query::new();
    query.insert_range_inclusive(
        (3 as u32).to_be_bytes().to_vec()..=(4 as u32).to_be_bytes().to_vec(),
    );

    query.set_subquery_key(b"a".to_vec());

    let mut subquery = Query::new();
    subquery.insert_range_inclusive(
        (29 as u32).to_be_bytes().to_vec()..=(31 as u32).to_be_bytes().to_vec(),
    );

    subquery.set_subquery_key(b"0".to_vec());

    let mut subsubquery = Query::new();
    subsubquery.insert_all();

    subquery.set_subquery(subsubquery);

    query.set_subquery(subquery);

    let path_query = PathQuery::new_unsized(&path, query.clone());

    let (elements, skipped) = db
        .get_path_query(&path_query, None)
        .expect("expected successful get_path_query");

    assert_eq!(elements.len(), 60);

    let mut first_value = (100 as u32).to_be_bytes().to_vec();
    assert_eq!(elements[0], first_value);

    let mut last_value = (109 as u32).to_be_bytes().to_vec();
    assert_eq!(elements[elements.len() - 1], last_value);
}

#[test]
fn test_get_range_query_with_limit_and_offset() {
    let mut db = make_grovedb();
    populate_tree_for_non_unique_range_subquery(&mut db);

    let path = vec![TEST_LEAF.to_vec()];
    let mut query = Query::new();
    query.insert_range((1990 as u32).to_be_bytes().to_vec()..(1995 as u32).to_be_bytes().to_vec());

    let subquery_key: Vec<u8> = b"0".to_vec();
    let mut subquery = Query::new();
    subquery.insert_all();

    query.set_subquery_key(subquery_key.clone());
    query.set_subquery(subquery.clone());

    // Baseline query: no offset or limit + left to right
<<<<<<< HEAD
    let path_query = PathQuery::new(
        path.clone(),
        SizedQuery::new(query.clone(), None, None, true),
        Some(subquery_key.clone()),
        Some(sub_query.clone()),
    );
=======
    let path_query = PathQuery::new(&path, SizedQuery::new(query.clone(), None, None, true));
>>>>>>> f38f3bd7

    let (elements, _) = db
        .get_path_query(&path_query, None)
        .expect("expected successful get_path_query");

    assert_eq!(elements.len(), 250);

    let mut first_value = (1990 as u32).to_be_bytes().to_vec();
    first_value.append(&mut (100 as u32).to_be_bytes().to_vec());
    assert_eq!(elements[0], first_value);

    let mut last_value = (1994 as u32).to_be_bytes().to_vec();
    last_value.append(&mut (149 as u32).to_be_bytes().to_vec());
    assert_eq!(elements[elements.len() - 1], last_value);

    query.set_subquery_key(subquery_key.clone());
    query.set_subquery(subquery.clone());

    // Baseline query: no offset or limit + right to left
<<<<<<< HEAD
    let path_query = PathQuery::new(
        path.clone(),
        SizedQuery::new(query.clone(), None, None, false),
        Some(subquery_key.clone()),
        Some(sub_query.clone()),
    );
=======
    let path_query = PathQuery::new(&path, SizedQuery::new(query.clone(), None, None, false));
>>>>>>> f38f3bd7

    let (elements, _) = db
        .get_path_query(&path_query, None)
        .expect("expected successful get_path_query");

    assert_eq!(elements.len(), 250);

    let mut first_value = (1994 as u32).to_be_bytes().to_vec();
    first_value.append(&mut (149 as u32).to_be_bytes().to_vec());
    assert_eq!(elements[0], first_value);

    let mut last_value = (1990 as u32).to_be_bytes().to_vec();
    last_value.append(&mut (100 as u32).to_be_bytes().to_vec());
    assert_eq!(elements[elements.len() - 1], last_value);

    query.set_subquery_key(subquery_key.clone());
    query.set_subquery(subquery.clone());

    // Limit the result to just 55 elements
<<<<<<< HEAD
    let path_query = PathQuery::new(
        path.clone(),
        SizedQuery::new(query.clone(), Some(55), None, true),
        Some(subquery_key.clone()),
        Some(sub_query.clone()),
    );
=======
    let path_query = PathQuery::new(&path, SizedQuery::new(query.clone(), Some(55), None, true));
>>>>>>> f38f3bd7

    let (elements, _) = db
        .get_path_query(&path_query, None)
        .expect("expected successful get_path_query");

    assert_eq!(elements.len(), 55);

    let mut first_value = (1990 as u32).to_be_bytes().to_vec();
    first_value.append(&mut (100 as u32).to_be_bytes().to_vec());
    assert_eq!(elements[0], first_value);

    // Second tree 5 element [100, 101, 102, 103, 104]
    let mut last_value = (1991 as u32).to_be_bytes().to_vec();
    last_value.append(&mut (104 as u32).to_be_bytes().to_vec());
    assert_eq!(elements[elements.len() - 1], last_value);

    query.set_subquery_key(subquery_key.clone());
    query.set_subquery(subquery.clone());

    // Limit the result set to 60 elements but skip the first 14 elements
    let path_query = PathQuery::new(
        path.clone(),
        SizedQuery::new(query.clone(), Some(60), Some(14), true),
    );

    let (elements, _) = db
        .get_path_query(&path_query, None)
        .expect("expected successful get_path_query");

    assert_eq!(elements.len(), 60);

    // Skips the first 14 elements, starts from the 15th
    // i.e skips [100 - 113] starts from 114
    let mut first_value = (1990 as u32).to_be_bytes().to_vec();
    first_value.append(&mut (114 as u32).to_be_bytes().to_vec());
    assert_eq!(elements[0], first_value);

    // Continues for 60 iterations
    // Takes 36 elements from the first tree (50 - 14)
    // takes the remaining 24 from the second three (60 - 36)
    let mut last_value = (1991 as u32).to_be_bytes().to_vec();
    last_value.append(&mut (123 as u32).to_be_bytes().to_vec());
    assert_eq!(elements[elements.len() - 1], last_value);

    query.set_subquery_key(subquery_key.clone());
    query.set_subquery(subquery.clone());

    // Limit the result set to 60 element but skip first 10 elements (this time
    // right to left)
    let path_query = PathQuery::new(
        path.clone(),
        SizedQuery::new(query.clone(), Some(60), Some(10), false),
    );

    let (elements, _) = db
        .get_path_query(&path_query, None)
        .expect("expected successful get_path_query");

    assert_eq!(elements.len(), 60);

    // Skips the first 10 elements from the back
    // last tree and starts from the 11th before the end
    let mut first_value = (1994 as u32).to_be_bytes().to_vec();
    first_value.append(&mut (139 as u32).to_be_bytes().to_vec());
    assert_eq!(elements[0], first_value);

    let mut last_value = (1993 as u32).to_be_bytes().to_vec();
    last_value.append(&mut (130 as u32).to_be_bytes().to_vec());
    assert_eq!(elements[elements.len() - 1], last_value);

    query.set_subquery_key(subquery_key.clone());
    query.set_subquery(subquery.clone());

    // Offset bigger than elements in range
    let path_query = PathQuery::new(
        path.clone(),
        SizedQuery::new(query.clone(), None, Some(5000), true),
    );

    let (elements, _) = db
        .get_path_query(&path_query, None)
        .expect("expected successful get_path_query");

    assert_eq!(elements.len(), 0);

    query.set_subquery_key(subquery_key.clone());
    query.set_subquery(subquery);

    // Limit bigger than elements in range
    let path_query = PathQuery::new(
        path.clone(),
        SizedQuery::new(query.clone(), Some(5000), None, true),
    );

    let (elements, _) = db
        .get_path_query(&path_query, None)
        .expect("expected successful get_path_query");

    assert_eq!(elements.len(), 250);

    // Test on unique subtree build
    let mut db = make_grovedb();
    populate_tree_for_unique_range_subquery(&mut db);

    let mut query = Query::new();
    query.insert_range((1990 as u32).to_be_bytes().to_vec()..(2000 as u32).to_be_bytes().to_vec());

    query.set_subquery_key(subquery_key.clone());

    let path_query = PathQuery::new(
        path,
        SizedQuery::new(query.clone(), Some(5), Some(2), true),
    );

    let (elements, _) = db
        .get_path_query(&path_query, None)
        .expect("expected successful get_path_query");

    assert_eq!(elements.len(), 5);

    let first_value = (1992 as u32).to_be_bytes().to_vec();
    assert_eq!(elements[0], first_value);

    let last_value = (1996 as u32).to_be_bytes().to_vec();
    assert_eq!(elements[elements.len() - 1], last_value);
}

#[test]
fn test_root_hash() {
    let mut db = make_grovedb();
    // Check hashes are different if tree is edited
    let old_root_hash = db.root_hash(None);
    db.insert(
        &[TEST_LEAF],
        b"key1".to_vec(),
        Element::Item(b"ayy".to_vec()),
        None,
    )
    .expect("unable to insert an item");
    assert_ne!(old_root_hash.unwrap(), db.root_hash(None).unwrap());

    // Check isolation
    let storage = db.storage();
    let transaction = storage.transaction();
    db.start_transaction().unwrap();

    db.insert(
        &[TEST_LEAF],
        b"key2".to_vec(),
        Element::Item(b"ayy".to_vec()),
        Some(&transaction),
    )
    .expect("unable to insert an item");
    let root_hash_outside = db.root_hash(None);
    assert_ne!(
        db.root_hash(Some(&transaction)).unwrap(),
        root_hash_outside.unwrap()
    );

    assert_eq!(db.root_hash(None).unwrap(), root_hash_outside.unwrap());
    db.commit_transaction(transaction).unwrap();
    assert_ne!(db.root_hash(None).unwrap(), root_hash_outside.unwrap());
}

#[test]
fn test_get_path_query_with_subquery_and_subquery_key() {
    // This test attempts to get subtree contents with one level of indirection (it
    // has one sub-sub tree to be skipped by `subquery_key` usage)
    let mut db = make_grovedb();
    let subtree_key = b"subtree_key".to_vec();
    let element_a = Element::Item(b"ayya".to_vec());
    let element_b = Element::Item(b"ayyb".to_vec());
    let element_c = Element::Item(b"ayyc".to_vec());

    db.insert(
        &[TEST_LEAF],
        subtree_key.clone(),
        Element::empty_tree(),
        None,
    )
    .expect("successful subtree insert");
    db.insert(
        &[TEST_LEAF, &subtree_key],
        subtree_key.clone(),
        Element::empty_tree(),
        None,
    )
    .expect("successful subtree insert");

    db.insert(
        &[TEST_LEAF, &subtree_key, &subtree_key],
        b"keya".to_vec(),
        element_a.clone(),
        None,
    )
    .expect("successful value insert");
    db.insert(
        &[TEST_LEAF, &subtree_key, &subtree_key],
        b"keyb".to_vec(),
        element_b.clone(),
        None,
    )
    .expect("successful value insert");
    db.insert(
        &[TEST_LEAF, &subtree_key, &subtree_key],
        b"keyc".to_vec(),
        element_c.clone(),
        None,
    )
    .expect("successful value insert");

    let mut query = Query::new();
    query.insert_all();
    let mut subquery = Query::new();
    subquery.insert_all();
    let path_query = PathQuery::new(
        vec![TEST_LEAF.to_vec()],
        SizedQuery::new(query, None, None, true),
        Some(subtree_key),
        Some(subquery),
    );

    let result = db
        .get_path_query(&path_query, None)
        .expect("should return items");
    assert_eq!(
        result.0.into_iter().map(Element::Item).collect::<Vec<_>>(),
        vec![element_a, element_b, element_c]
    );
}

#[test]
fn test_get_path_query_with_subquery_without_subquery_key() {
    // This test attempts to get subtree contents without `subquery_key` usage
    // meaning that first we query a subtree and subquery will give all its children
    // items
    let mut db = make_grovedb();
    let subtree_key = b"subtree_key".to_vec();
    let element_a = Element::Item(b"ayya".to_vec());
    let element_b = Element::Item(b"ayyb".to_vec());
    let element_c = Element::Item(b"ayyc".to_vec());

    db.insert(
        &[TEST_LEAF],
        subtree_key.clone(),
        Element::empty_tree(),
        None,
    )
    .expect("successful subtree insert");

    db.insert(
        &[TEST_LEAF, &subtree_key],
        b"keya".to_vec(),
        element_a.clone(),
        None,
    )
    .expect("successful value insert");
    db.insert(
        &[TEST_LEAF, &subtree_key],
        b"keyb".to_vec(),
        element_b.clone(),
        None,
    )
    .expect("successful value insert");
    db.insert(
        &[TEST_LEAF, &subtree_key],
        b"keyc".to_vec(),
        element_c.clone(),
        None,
    )
    .expect("successful value insert");

    let mut query = Query::new();
    query.insert_all();
    let mut subquery = Query::new();
    subquery.insert_all();
    let path_query = PathQuery::new(
        vec![TEST_LEAF.to_vec()],
        SizedQuery::new(query, None, None, true),
        None,
        Some(subquery),
    );

    let result = db
        .get_path_query(&path_query, None)
        .expect("should return items");
    assert_eq!(
        result.0.into_iter().map(Element::Item).collect::<Vec<_>>(),
        vec![element_a, element_b, element_c]
    );
}<|MERGE_RESOLUTION|>--- conflicted
+++ resolved
@@ -405,24 +405,18 @@
     // Get grovedb proof
     let proof = temp_db
         .proof(vec![
-<<<<<<< HEAD
-            PathQuery::new_unsized_basic(
+            PathQuery::new_unsized(
                 vec![TEST_LEAF.to_vec(), b"innertree".to_vec()],
                 path_one_query,
             ),
-            PathQuery::new_unsized_basic(
+            PathQuery::new_unsized(
                 vec![ANOTHER_TEST_LEAF.to_vec(), b"innertree3".to_vec()],
                 path_two_query,
             ),
-            PathQuery::new_unsized_basic(
+            PathQuery::new_unsized(
                 vec![ANOTHER_TEST_LEAF.to_vec(), b"innertree2".to_vec()],
                 path_three_query,
             ),
-=======
-            PathQuery::new_unsized(&[TEST_LEAF, b"innertree"], path_one_query),
-            PathQuery::new_unsized(&[ANOTHER_TEST_LEAF, b"innertree3"], path_two_query),
-            PathQuery::new_unsized(&[ANOTHER_TEST_LEAF, b"innertree2"], path_three_query),
->>>>>>> f38f3bd7
         ])
         .unwrap();
 
@@ -605,13 +599,8 @@
     path_one_query.insert_key(b"key2".to_vec());
 
     let proof = temp_db
-<<<<<<< HEAD
-        .proof(vec![PathQuery::new_unsized_basic(
+        .proof(vec![PathQuery::new_unsized(
             vec![TEST_LEAF.to_vec(), b"innertree".to_vec()],
-=======
-        .proof(vec![PathQuery::new_unsized(
-            &[TEST_LEAF, b"innertree"],
->>>>>>> f38f3bd7
             path_one_query,
         )])
         .unwrap();
@@ -639,19 +628,14 @@
     // Get grovedb proof
     let proof = temp_db
         .proof(vec![
-<<<<<<< HEAD
-            PathQuery::new_unsized_basic(
+            PathQuery::new_unsized(
                 vec![ANOTHER_TEST_LEAF.to_vec(), b"innertree3".to_vec()],
                 path_two_query,
             ),
-            PathQuery::new_unsized_basic(
+            PathQuery::new_unsized(
                 vec![ANOTHER_TEST_LEAF.to_vec(), b"innertree2".to_vec()],
                 path_three_query,
             ),
-=======
-            PathQuery::new_unsized(&[ANOTHER_TEST_LEAF, b"innertree3"], path_two_query),
-            PathQuery::new_unsized(&[ANOTHER_TEST_LEAF, b"innertree2"], path_three_query),
->>>>>>> f38f3bd7
         ])
         .unwrap();
 
@@ -910,48 +894,6 @@
 }
 
 #[test]
-fn test_get_with_running_transaction() {
-    let key = b"test_get_with_running_transaction_key".to_vec();
-    let subtree_key = b"test_get_with_running_transaction_subtree_key".to_vec();
-    let item = Element::Item(b"testitem".to_vec());
-
-    let mut db = make_grovedb();
-    db.insert(
-        &[TEST_LEAF],
-        subtree_key.clone(),
-        Element::empty_tree(),
-        None,
-    )
-    .expect("cannot insert a subtree");
-
-    // Start a transaction to insert a value
-    let storage = db.storage();
-    let db_transaction = storage.transaction();
-    db.start_transaction().expect("unable to start transaction");
-
-    db.insert(
-        &[TEST_LEAF, &subtree_key],
-        key.clone(),
-        item.clone(),
-        Some(&db_transaction),
-    )
-    .expect("cannot insert an item into GroveDB");
-
-    // Ensure that value is inaccessible outside of uncommited transaction
-    let result = db.get(&[TEST_LEAF, &subtree_key], &key, None);
-    assert!(matches!(result, Err(Error::InvalidPath(_))));
-
-    db.commit_transaction(db_transaction)
-        .expect("unable to commit transaction");
-
-    // Should be accessible now
-    let result = db
-        .get(&[TEST_LEAF, &subtree_key], &key, None)
-        .expect("Expected transaction to work");
-    assert_eq!(result, item);
-}
-
-#[test]
 fn transaction_should_be_aborted_when_rollback_is_called() {
     let item_key = b"key3".to_vec();
 
@@ -1254,13 +1196,8 @@
     query1.insert_range_inclusive(b"key3".to_vec()..=b"key4".to_vec());
     query2.insert_key(b"key6".to_vec());
 
-<<<<<<< HEAD
-    let path_query1 = PathQuery::new_unsized_basic(path1, query1);
-    let path_query2 = PathQuery::new_unsized_basic(path2, query2);
-=======
-    let path_query1 = PathQuery::new_unsized(&path1, query1);
-    let path_query2 = PathQuery::new_unsized(&path2, query2);
->>>>>>> f38f3bd7
+    let path_query1 = PathQuery::new_unsized(path1, query1);
+    let path_query2 = PathQuery::new_unsized(path2, query2);
 
     assert_eq!(
         db.get_path_queries_raw(&[&path_query1, &path_query2], None)
@@ -1575,19 +1512,10 @@
     let mut subquery = Query::new();
     subquery.insert_all();
 
-<<<<<<< HEAD
-    let path_query = PathQuery::new_unsized(
-        path,
-        query.clone(),
-        Some(subquery_key),
-        Some(sub_query.clone()),
-    );
-=======
     query.set_subquery_key(subquery_key);
     query.set_subquery(subquery);
 
-    let path_query = PathQuery::new_unsized(&path, query.clone());
->>>>>>> f38f3bd7
+    let path_query = PathQuery::new_unsized(path, query.clone());
 
     let (elements, _) = db
         .get_path_query(&path_query, None)
@@ -1615,13 +1543,9 @@
 
     let subquery_key: Vec<u8> = b"0".to_vec();
 
-<<<<<<< HEAD
-    let path_query = PathQuery::new_unsized(path, query.clone(), Some(subquery_key), None);
-=======
     query.set_subquery_key(subquery_key);
 
-    let path_query = PathQuery::new_unsized(&path, query.clone());
->>>>>>> f38f3bd7
+    let path_query = PathQuery::new_unsized(path, query.clone());
 
     let (elements, _) = db
         .get_path_query(&path_query, None)
@@ -1647,13 +1571,9 @@
 
     let subquery_key: Vec<u8> = b"0".to_vec();
 
-<<<<<<< HEAD
-    let path_query = PathQuery::new_unsized(path, query.clone(), Some(subquery_key), None);
-=======
     query.set_subquery_key(subquery_key);
 
-    let path_query = PathQuery::new_unsized(&path, query.clone());
->>>>>>> f38f3bd7
+    let path_query = PathQuery::new_unsized(path, query.clone());
 
     let (elements, _) = db
         .get_path_query(&path_query, None)
@@ -1683,19 +1603,10 @@
     let mut subquery = Query::new();
     subquery.insert_all();
 
-<<<<<<< HEAD
-    let path_query = PathQuery::new_unsized(
-        path,
-        query.clone(),
-        Some(subquery_key),
-        Some(sub_query.clone()),
-    );
-=======
     query.set_subquery_key(subquery_key);
     query.set_subquery(subquery);
 
-    let path_query = PathQuery::new_unsized(&path, query.clone());
->>>>>>> f38f3bd7
+    let path_query = PathQuery::new_unsized(path, query.clone());
 
     let (elements, _) = db
         .get_path_query(&path_query, None)
@@ -1727,19 +1638,10 @@
     let mut subquery = Query::new();
     subquery.insert_all();
 
-<<<<<<< HEAD
-    let path_query = PathQuery::new_unsized(
-        path,
-        query.clone(),
-        Some(subquery_key),
-        Some(sub_query.clone()),
-    );
-=======
     query.set_subquery_key(subquery_key);
     query.set_subquery(subquery);
 
-    let path_query = PathQuery::new_unsized(&path, query.clone());
->>>>>>> f38f3bd7
+    let path_query = PathQuery::new_unsized(path, query.clone());
 
     let (elements, _) = db
         .get_path_query(&path_query, None)
@@ -1769,13 +1671,9 @@
 
     let subquery_key: Vec<u8> = b"0".to_vec();
 
-<<<<<<< HEAD
-    let path_query = PathQuery::new_unsized(path, query.clone(), Some(subquery_key), None);
-=======
     query.set_subquery_key(subquery_key);
 
-    let path_query = PathQuery::new_unsized(&path, query.clone());
->>>>>>> f38f3bd7
+    let path_query = PathQuery::new_unsized(path, query.clone());
 
     let (elements, _) = db
         .get_path_query(&path_query, None)
@@ -1803,19 +1701,10 @@
     let mut subquery = Query::new();
     subquery.insert_all();
 
-<<<<<<< HEAD
-    let path_query = PathQuery::new_unsized(
-        path,
-        query.clone(),
-        Some(subquery_key),
-        Some(sub_query.clone()),
-    );
-=======
     query.set_subquery_key(subquery_key);
     query.set_subquery(subquery);
 
-    let path_query = PathQuery::new_unsized(&path, query.clone());
->>>>>>> f38f3bd7
+    let path_query = PathQuery::new_unsized(path, query.clone());
 
     let (elements, _) = db
         .get_path_query(&path_query, None)
@@ -1843,13 +1732,9 @@
 
     let subquery_key: Vec<u8> = b"0".to_vec();
 
-<<<<<<< HEAD
-    let path_query = PathQuery::new_unsized(path, query.clone(), Some(subquery_key), None);
-=======
     query.set_subquery_key(subquery_key);
 
-    let path_query = PathQuery::new_unsized(&path, query.clone());
->>>>>>> f38f3bd7
+    let path_query = PathQuery::new_unsized(path, query.clone());
 
     let (elements, _) = db
         .get_path_query(&path_query, None)
@@ -1877,19 +1762,10 @@
     let mut subquery = Query::new();
     subquery.insert_all();
 
-<<<<<<< HEAD
-    let path_query = PathQuery::new_unsized(
-        path,
-        query.clone(),
-        Some(subquery_key),
-        Some(sub_query.clone()),
-    );
-=======
     query.set_subquery_key(subquery_key);
     query.set_subquery(subquery);
 
-    let path_query = PathQuery::new_unsized(&path, query.clone());
->>>>>>> f38f3bd7
+    let path_query = PathQuery::new_unsized(path, query.clone());
 
     let (elements, _) = db
         .get_path_query(&path_query, None)
@@ -1917,13 +1793,9 @@
 
     let subquery_key: Vec<u8> = b"0".to_vec();
 
-<<<<<<< HEAD
-    let path_query = PathQuery::new_unsized(path, query.clone(), Some(subquery_key), None);
-=======
     query.set_subquery_key(subquery_key);
 
-    let path_query = PathQuery::new_unsized(&path, query.clone());
->>>>>>> f38f3bd7
+    let path_query = PathQuery::new_unsized(path, query.clone());
 
     let (elements, _) = db
         .get_path_query(&path_query, None)
@@ -1951,19 +1823,10 @@
     let mut subquery = Query::new();
     subquery.insert_all();
 
-<<<<<<< HEAD
-    let path_query = PathQuery::new_unsized(
-        path,
-        query.clone(),
-        Some(subquery_key),
-        Some(sub_query.clone()),
-    );
-=======
     query.set_subquery_key(subquery_key);
     query.set_subquery(subquery);
 
-    let path_query = PathQuery::new_unsized(&path, query.clone());
->>>>>>> f38f3bd7
+    let path_query = PathQuery::new_unsized(path, query.clone());
 
     let (elements, _) = db
         .get_path_query(&path_query, None)
@@ -1991,13 +1854,9 @@
 
     let subquery_key: Vec<u8> = b"0".to_vec();
 
-<<<<<<< HEAD
-    let path_query = PathQuery::new_unsized(path, query.clone(), Some(subquery_key), None);
-=======
     query.set_subquery_key(subquery_key);
 
-    let path_query = PathQuery::new_unsized(&path, query.clone());
->>>>>>> f38f3bd7
+    let path_query = PathQuery::new_unsized(path, query.clone());
 
     let (elements, _) = db
         .get_path_query(&path_query, None)
@@ -2025,19 +1884,10 @@
     let mut subquery = Query::new();
     subquery.insert_all();
 
-<<<<<<< HEAD
-    let path_query = PathQuery::new_unsized(
-        path,
-        query.clone(),
-        Some(subquery_key),
-        Some(sub_query.clone()),
-    );
-=======
     query.set_subquery_key(subquery_key);
     query.set_subquery(subquery);
 
-    let path_query = PathQuery::new_unsized(&path, query.clone());
->>>>>>> f38f3bd7
+    let path_query = PathQuery::new_unsized(path, query.clone());
 
     let (elements, _) = db
         .get_path_query(&path_query, None)
@@ -2069,19 +1919,10 @@
     let mut subquery = Query::new();
     subquery.insert_all();
 
-<<<<<<< HEAD
-    let path_query = PathQuery::new_unsized(
-        path,
-        query.clone(),
-        Some(subquery_key),
-        Some(sub_query.clone()),
-    );
-=======
     query.set_subquery_key(subquery_key);
     query.set_subquery(subquery);
 
-    let path_query = PathQuery::new_unsized(&path, query.clone());
->>>>>>> f38f3bd7
+    let path_query = PathQuery::new_unsized(path, query.clone());
 
     let (elements, _) = db
         .get_path_query(&path_query, None)
@@ -2113,19 +1954,10 @@
     let mut subquery = Query::new();
     subquery.insert_all();
 
-<<<<<<< HEAD
-    let path_query = PathQuery::new_unsized(
-        path,
-        query.clone(),
-        Some(subquery_key),
-        Some(sub_query.clone()),
-    );
-=======
     query.set_subquery_key(subquery_key);
     query.set_subquery(subquery);
 
-    let path_query = PathQuery::new_unsized(&path, query.clone());
->>>>>>> f38f3bd7
+    let path_query = PathQuery::new_unsized(path, query.clone());
 
     let (elements, _) = db
         .get_path_query(&path_query, None)
@@ -2147,7 +1979,7 @@
     let mut db = make_grovedb();
     populate_tree_for_non_unique_double_range_subquery(&mut db);
 
-    let path = vec![TEST_LEAF];
+    let path = vec![TEST_LEAF.to_vec()];
     let mut query = Query::new();
     query.insert_range_inclusive(
         (3 as u32).to_be_bytes().to_vec()..=(4 as u32).to_be_bytes().to_vec(),
@@ -2169,7 +2001,7 @@
 
     query.set_subquery(subquery);
 
-    let path_query = PathQuery::new_unsized(&path, query.clone());
+    let path_query = PathQuery::new_unsized(path, query.clone());
 
     let (elements, skipped) = db
         .get_path_query(&path_query, None)
@@ -2201,16 +2033,10 @@
     query.set_subquery(subquery.clone());
 
     // Baseline query: no offset or limit + left to right
-<<<<<<< HEAD
     let path_query = PathQuery::new(
         path.clone(),
         SizedQuery::new(query.clone(), None, None, true),
-        Some(subquery_key.clone()),
-        Some(sub_query.clone()),
-    );
-=======
-    let path_query = PathQuery::new(&path, SizedQuery::new(query.clone(), None, None, true));
->>>>>>> f38f3bd7
+    );
 
     let (elements, _) = db
         .get_path_query(&path_query, None)
@@ -2230,16 +2056,10 @@
     query.set_subquery(subquery.clone());
 
     // Baseline query: no offset or limit + right to left
-<<<<<<< HEAD
     let path_query = PathQuery::new(
         path.clone(),
         SizedQuery::new(query.clone(), None, None, false),
-        Some(subquery_key.clone()),
-        Some(sub_query.clone()),
-    );
-=======
-    let path_query = PathQuery::new(&path, SizedQuery::new(query.clone(), None, None, false));
->>>>>>> f38f3bd7
+    );
 
     let (elements, _) = db
         .get_path_query(&path_query, None)
@@ -2259,16 +2079,10 @@
     query.set_subquery(subquery.clone());
 
     // Limit the result to just 55 elements
-<<<<<<< HEAD
     let path_query = PathQuery::new(
         path.clone(),
         SizedQuery::new(query.clone(), Some(55), None, true),
-        Some(subquery_key.clone()),
-        Some(sub_query.clone()),
-    );
-=======
-    let path_query = PathQuery::new(&path, SizedQuery::new(query.clone(), Some(55), None, true));
->>>>>>> f38f3bd7
+    );
 
     let (elements, _) = db
         .get_path_query(&path_query, None)
@@ -2378,10 +2192,7 @@
 
     query.set_subquery_key(subquery_key.clone());
 
-    let path_query = PathQuery::new(
-        path,
-        SizedQuery::new(query.clone(), Some(5), Some(2), true),
-    );
+    let path_query = PathQuery::new(path, SizedQuery::new(query.clone(), Some(5), Some(2), true));
 
     let (elements, _) = db
         .get_path_query(&path_query, None)
@@ -2431,132 +2242,4 @@
     assert_eq!(db.root_hash(None).unwrap(), root_hash_outside.unwrap());
     db.commit_transaction(transaction).unwrap();
     assert_ne!(db.root_hash(None).unwrap(), root_hash_outside.unwrap());
-}
-
-#[test]
-fn test_get_path_query_with_subquery_and_subquery_key() {
-    // This test attempts to get subtree contents with one level of indirection (it
-    // has one sub-sub tree to be skipped by `subquery_key` usage)
-    let mut db = make_grovedb();
-    let subtree_key = b"subtree_key".to_vec();
-    let element_a = Element::Item(b"ayya".to_vec());
-    let element_b = Element::Item(b"ayyb".to_vec());
-    let element_c = Element::Item(b"ayyc".to_vec());
-
-    db.insert(
-        &[TEST_LEAF],
-        subtree_key.clone(),
-        Element::empty_tree(),
-        None,
-    )
-    .expect("successful subtree insert");
-    db.insert(
-        &[TEST_LEAF, &subtree_key],
-        subtree_key.clone(),
-        Element::empty_tree(),
-        None,
-    )
-    .expect("successful subtree insert");
-
-    db.insert(
-        &[TEST_LEAF, &subtree_key, &subtree_key],
-        b"keya".to_vec(),
-        element_a.clone(),
-        None,
-    )
-    .expect("successful value insert");
-    db.insert(
-        &[TEST_LEAF, &subtree_key, &subtree_key],
-        b"keyb".to_vec(),
-        element_b.clone(),
-        None,
-    )
-    .expect("successful value insert");
-    db.insert(
-        &[TEST_LEAF, &subtree_key, &subtree_key],
-        b"keyc".to_vec(),
-        element_c.clone(),
-        None,
-    )
-    .expect("successful value insert");
-
-    let mut query = Query::new();
-    query.insert_all();
-    let mut subquery = Query::new();
-    subquery.insert_all();
-    let path_query = PathQuery::new(
-        vec![TEST_LEAF.to_vec()],
-        SizedQuery::new(query, None, None, true),
-        Some(subtree_key),
-        Some(subquery),
-    );
-
-    let result = db
-        .get_path_query(&path_query, None)
-        .expect("should return items");
-    assert_eq!(
-        result.0.into_iter().map(Element::Item).collect::<Vec<_>>(),
-        vec![element_a, element_b, element_c]
-    );
-}
-
-#[test]
-fn test_get_path_query_with_subquery_without_subquery_key() {
-    // This test attempts to get subtree contents without `subquery_key` usage
-    // meaning that first we query a subtree and subquery will give all its children
-    // items
-    let mut db = make_grovedb();
-    let subtree_key = b"subtree_key".to_vec();
-    let element_a = Element::Item(b"ayya".to_vec());
-    let element_b = Element::Item(b"ayyb".to_vec());
-    let element_c = Element::Item(b"ayyc".to_vec());
-
-    db.insert(
-        &[TEST_LEAF],
-        subtree_key.clone(),
-        Element::empty_tree(),
-        None,
-    )
-    .expect("successful subtree insert");
-
-    db.insert(
-        &[TEST_LEAF, &subtree_key],
-        b"keya".to_vec(),
-        element_a.clone(),
-        None,
-    )
-    .expect("successful value insert");
-    db.insert(
-        &[TEST_LEAF, &subtree_key],
-        b"keyb".to_vec(),
-        element_b.clone(),
-        None,
-    )
-    .expect("successful value insert");
-    db.insert(
-        &[TEST_LEAF, &subtree_key],
-        b"keyc".to_vec(),
-        element_c.clone(),
-        None,
-    )
-    .expect("successful value insert");
-
-    let mut query = Query::new();
-    query.insert_all();
-    let mut subquery = Query::new();
-    subquery.insert_all();
-    let path_query = PathQuery::new(
-        vec![TEST_LEAF.to_vec()],
-        SizedQuery::new(query, None, None, true),
-        None,
-        Some(subquery),
-    );
-
-    let result = db
-        .get_path_query(&path_query, None)
-        .expect("should return items");
-    assert_eq!(
-        result.0.into_iter().map(Element::Item).collect::<Vec<_>>(),
-        vec![element_a, element_b, element_c]
-    );
 }