--- conflicted
+++ resolved
@@ -5,6 +5,7 @@
 
 use merk::test_utils::TempMerk;
 use tempdir::TempDir;
+use test::RunIgnored::No;
 
 use super::*;
 
@@ -337,35 +338,17 @@
         )
         .expect("successful subtree insert");
 
-<<<<<<< HEAD
-    // Manually build the ads structures
-    let mut inner_tree_merk = TempMerk::new();
-    let value_element = Element::Item(b"value1".to_vec());
-    value_element
-        .insert(&mut inner_tree_merk, b"key1".to_vec(), None)
-        .expect("Expected to insert value");
-    let value_element = Element::Item(b"value2".to_vec());
-    value_element
-        .insert(&mut inner_tree_merk, b"key2".to_vec(), None)
-        .expect("Expected to insert value");
-
-    let mut test_leaf_merk = TempMerk::new();
-    let inner_tree_root_element = Element::Tree(inner_tree_merk.root_hash());
-    inner_tree_root_element
-        .insert(&mut test_leaf_merk, b"innertree".to_vec(), None)
-        .expect("Expected to insert value");
-=======
     // Manually construct HADS bottom up
     // Insert level 2 nodes
     let mut inner_tree = TempMerk::new();
     let value_one = Element::Item(b"value1".to_vec());
-    value_one.insert(&mut inner_tree, b"key1".to_vec());
+    value_one.insert(&mut inner_tree, b"key1".to_vec(), None);
     let value_two = Element::Item(b"value2".to_vec());
-    value_two.insert(&mut inner_tree, b"key2".to_vec());
+    value_two.insert(&mut inner_tree, b"key2".to_vec(), None);
 
     let mut inner_tree_2 = TempMerk::new();
     let value_three = Element::Item(b"value3".to_vec());
-    value_three.insert(&mut inner_tree_2, b"key3".to_vec());
+    value_three.insert(&mut inner_tree_2, b"key3".to_vec(), None);
 
     let mut inner_tree_3 = TempMerk::new();
     let value_four = Element::Item(b"value4".to_vec());
@@ -388,7 +371,6 @@
     // root -> test_leaf -> innertree (prove both k1 and k2)
     // root -> another_test_leaf -> innertree3 (prove k4)
     // root -> another_test_leaf -> innertree2 (prove k3)
->>>>>>> d247e245
 
     // Build reusable query objects
     let mut path_one_query = Query::new();
@@ -488,13 +470,6 @@
         another_test_leaf.prove(proof_query).unwrap()
     );
 
-<<<<<<< HEAD
-    let root_leaf_keys: HashMap<Vec<u8>, usize> = bincode::deserialize(&proof[3][..]).unwrap();
-    assert_eq!(root_leaf_keys.len(), temp_db.root_leaf_keys.len());
-    for (key, _index) in &root_leaf_keys {
-        assert_eq!(root_leaf_keys[key], temp_db.root_leaf_keys[key]);
-    }
-=======
     // Check that the root proof is valid
     // Root proof should contain proof for both test_leaf and another_test_leaf
     let test_leaf_root_key = GroveDb::compress_subtree_key(&[], Some(TEST_LEAF));
@@ -640,7 +615,6 @@
     let result_map = result_maps.get(&path_two_as_vec).unwrap();
     let elem: Element = bincode::deserialize(result_map.get(b"key3").unwrap().unwrap()).unwrap();
     assert_eq!(elem, Element::Item(b"value3".to_vec()));
->>>>>>> d247e245
 }
 
 // #[test]
@@ -722,19 +696,8 @@
 #[test]
 fn test_insert_if_not_exists() {
     let mut db = make_grovedb();
-<<<<<<< HEAD
 
     // Insert twice at the same path
-=======
-    let element1 = Element::Item(b"ayy".to_vec());
-
-    db.insert(&[], b"key1".to_vec(), Element::empty_tree())
-        .expect("cannot insert a subtree 1 into GroveDB");
-    db.insert(&[b"key1"], b"key2".to_vec(), Element::empty_tree())
-        .expect("cannot insert a subtree 2 into GroveDB");
-    db.insert(&[b"key1", b"key2"], b"key3".to_vec(), element1.clone())
-        .expect("cannot insert an item into GroveDB");
->>>>>>> d247e245
     assert_eq!(
         db.insert_if_not_exists(&[TEST_LEAF], b"key1".to_vec(), Element::empty_tree(), None)
             .expect("Provided valid path"),
@@ -848,7 +811,6 @@
 
     let element1 = Element::Item(b"ayy".to_vec());
 
-<<<<<<< HEAD
     let result = db.insert(&[TEST_LEAF], item_key.clone(), element1.clone(), None);
     assert!(matches!(result, Err(Error::DbIsInReadonlyMode)));
 
@@ -857,14 +819,6 @@
     // Check that writes are unlocked after the transaction is committed
     let result = db.insert(&[TEST_LEAF], item_key.clone(), element1.clone(), None);
     assert!(matches!(result, Ok(())));
-=======
-    // Should propagate errors from insertion
-    let result = db.insert_if_not_exists(
-        &[TEST_LEAF, b"unknown"],
-        b"key1".to_vec(),
-        Element::empty_tree(),
-    );
-    assert!(matches!(result, Err(Error::InvalidPath(_))));
 }
 
 #[test]
@@ -1132,5 +1086,4 @@
     );
     assert_eq!(db.get_aux(b"key3").expect("cannot get from aux"), None,);
     assert_eq!(db.get_aux(b"key4").expect("cannot get from aux"), None);
->>>>>>> d247e245
 }