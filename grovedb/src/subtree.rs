//! Module for subtrees handling.
//! Subtrees handling is isolated so basically this module is about adapting
//! Merk API to GroveDB needs.
use std::{collections::HashMap, ops::Sub};

use merk::{
    proofs::{query::QueryItem, Query},
    tree::Tree,
    Op,
};
use serde::{Deserialize, Serialize};
use storage::{
    rocksdb_storage::{
        OptimisticTransactionDBTransaction, PrefixedRocksDbStorage,
        RawPrefixedTransactionalIterator,
    },
    RawIterator, Storage, Store,
};

use crate::{Error, GroveDb, Merk, PathQuery, SizedQuery, Subtrees};

/// Variants of GroveDB stored entities
#[derive(Debug, Clone, Serialize, Deserialize, PartialEq)]
pub enum Element {
    /// An ordinary value
    Item(Vec<u8>),
    /// A reference to an object by its path
    Reference(Vec<Vec<u8>>),
    /// A subtree, contains a root hash of the underlying Merk.
    /// Hash is stored to make Merk become different when its subtrees have
    /// changed, otherwise changes won't be reflected in parent trees.
    Tree([u8; 32]),
}

impl Element {
    // TODO: improve API to avoid creation of Tree elements with uncertain state
    pub fn empty_tree() -> Element {
        Element::Tree(Default::default())
    }

    /// Delete an element from Merk under a key
    pub fn delete(
        merk: &mut Merk<PrefixedRocksDbStorage>,
        key: Vec<u8>,
        transaction: Option<&OptimisticTransactionDBTransaction>,
    ) -> Result<(), Error> {
        // TODO: delete references on this element
        let batch = [(key, Op::Delete)];
        merk.apply(&batch, &[], transaction)
            .map_err(|e| Error::CorruptedData(e.to_string()))
    }

    /// Get an element from Merk under a key; path should be resolved and proper
    /// Merk should be loaded by this moment
    pub fn get(merk: &Merk<PrefixedRocksDbStorage>, key: &[u8]) -> Result<Element, Error> {
        let element = bincode::deserialize(
            merk.get(key)
                .map_err(|e| Error::CorruptedData(e.to_string()))?
                .ok_or(Error::InvalidPathKey(format!(
                    "key not found in Merk: {}",
                    hex::encode(key)
                )))?
                .as_slice(),
        )
        .map_err(|_| Error::CorruptedData(String::from("unable to deserialize element")))?;
        Ok(element)
    }

    pub fn get_query(
        merk: &Merk<PrefixedRocksDbStorage>,
        query: &Query,
        subtrees_option: Option<&Subtrees>,
    ) -> Result<Vec<Element>, Error> {
        let sized_query = SizedQuery::new(query.clone(), None, None);
        let (elements, _) = Element::get_sized_query(merk, &sized_query, subtrees_option)?;
        Ok(elements)
    }

    fn basic_push(
        // _subtrees: Option<&HashMap<Vec<u8>, Merk<PrefixedRocksDbStorage>>>,
        _subtree: Option<&Subtrees>,
        _key: Option<&[u8]>,
        element: Element,
        _path: Option<&[&[u8]]>,
        _subquery_key: Option<Vec<u8>>,
        _subquery: Option<Query>,
        _left_to_right: bool,
        results: &mut Vec<Element>,
        limit: &mut Option<u16>,
        offset: &mut Option<u16>,
    ) -> Result<(), Error> {
        if offset.is_none() || offset.is_some() && offset.unwrap() == 0 {
            results.push(element);
            if limit.is_some() {
                *limit = Some(limit.unwrap() - 1);
            }
        } else if offset.is_some() {
            *offset = Some(offset.unwrap() - 1);
        }
        Ok(())
    }

    fn path_query_push(
        // subtrees_option: Option<&HashMap<Vec<u8>, Merk<PrefixedRocksDbStorage>>>,
        subtrees_option: Option<&Subtrees>,
        key: Option<&[u8]>,
        element: Element,
        path: Option<&[&[u8]]>,
        subquery_key_option: Option<Vec<u8>>,
        subquery: Option<Query>,
        left_to_right: bool,
        results: &mut Vec<Element>,
        limit: &mut Option<u16>,
        offset: &mut Option<u16>,
    ) -> Result<(), Error> {
        match element {
            Element::Tree(_) => {
                if subtrees_option.is_none() && subquery.is_none() {
                    return Err(Error::InvalidPath(
                        "a subtrees_option or a subquery should be provided",
                    ));
                }
                let subtrees = subtrees_option.ok_or(Error::MissingParameter(
                    "subtrees must be provided when using a subquery key",
                ))?;
                // this means that for each element we should get the element at
                // the subquery_key or just the directly with the subquery
                let mut path_vec = path
                    .ok_or(Error::MissingParameter(
                        "the path must be provided when using a subquery key",
                    ))?
                    .to_vec();
                path_vec.push(key.ok_or(Error::MissingParameter(
                    "the key must be provided when using a subquery key",
                ))?);

                if let Some(subquery) = subquery {
                    if let Some(subquery_key) = &subquery_key_option {
                        path_vec.push(subquery_key.as_slice());
                    }
<<<<<<< HEAD
                    let inner_merk = subtrees
                        .get(&GroveDb::compress_subtree_key(path_vec.as_slice(), None))
                        .ok_or(Error::InvalidPath("no subtree found under that path"))?;

=======
                    let (inner_merk, prefix) = subtrees
                        .get(path_vec.as_slice(), None)
                        .map_err(|_| Error::InvalidPath("no subtree found under that path"))?;
>>>>>>> 24e6050d
                    let inner_query = SizedQuery::new(subquery, *limit, *offset);
                    let path_vec_owned = path_vec.iter().map(|x| x.to_vec()).collect();
                    let inner_path_query = PathQuery::new(path_vec_owned, inner_query);

                    let (mut sub_elements, skipped) =
                        Element::get_path_query(&inner_merk, &inner_path_query, subtrees_option)?;

                    if let Some(prefix) = prefix {
                        subtrees.insert_temp_tree_with_prefix(prefix, inner_merk, None);
                    } else {
                        subtrees.insert_temp_tree(path_vec.as_slice(), inner_merk, None);
                    }

                    if let Some(limit) = limit {
                        *limit = *limit - sub_elements.len() as u16;
                    }
                    if let Some(offset) = offset {
                        *offset = *offset - skipped;
                    }
                    results.append(&mut sub_elements);
                } else if let Some(subquery_key) = subquery_key_option {
                    let (inner_merk, prefix) = subtrees
                        .get(path_vec.as_slice(), None)
                        .map_err(|_| Error::InvalidPath("no subtree found under that path"))?;
                    if offset.is_none() || offset.is_some() && offset.unwrap() == 0 {
                        results.push(Element::get(&inner_merk, subquery_key.as_slice())?);
                        if limit.is_some() {
                            *limit = Some(limit.unwrap() - 1);
                        }
                    } else {
                        if offset.is_some() {
                            *offset = Some(offset.unwrap() - 1);
                        }
                    }
                    if let Some(prefix) = prefix {
                        subtrees.insert_temp_tree_with_prefix(prefix, inner_merk, None);
                    } else {
                        subtrees.insert_temp_tree(path_vec.as_slice(), inner_merk, None);
                    }
                } else {
                    return Err(Error::InvalidPath(
                        "you must provide a subquery or a subquery_key when interacting with a \
                         tree of trees",
                    ));
                }
            }
            _ => {
                if offset.is_none() || offset.is_some() && offset.unwrap() == 0 {
                    results.push(element);
                    if limit.is_some() {
                        *limit = Some(limit.unwrap() - 1);
                    }
                } else if offset.is_some() {
                    *offset = Some(offset.unwrap() - 1);
                }
            }
        }
        Ok(())
    }

    pub fn get_query_apply_function(
        merk: &Merk<PrefixedRocksDbStorage>,
        sized_query: &SizedQuery,
        path: Option<&[&[u8]]>,
        subtrees: Option<&Subtrees>,
        add_element_function: fn(
            // subtrees: Option<&HashMap<Vec<u8>, Merk<PrefixedRocksDbStorage>>>,
            subtrees: Option<&Subtrees>,
            key: Option<&[u8]>,
            element: Element,
            path: Option<&[&[u8]]>,
            subquery_key: Option<Vec<u8>>,
            subquery: Option<Query>,
            left_to_right: bool,
            &mut Vec<Element>,
            limit: &mut Option<u16>,
            offset: &mut Option<u16>,
        ) -> Result<(), Error>,
    ) -> Result<(Vec<Element>, u16), Error> {
        let mut results = Vec::new();
        let mut iter = merk.raw_iter();

        let mut limit = sized_query.limit;
        let original_offset = sized_query.offset;
        let mut offset = original_offset;

        for item in sized_query.query.iter() {
            if !item.is_range() {
                // this is a query on a key
                if let QueryItem::Key(key) = item {
                    add_element_function(
                        subtrees,
                        Some(key.as_slice()),
                        Element::get(merk, key)?,
                        path,
                        sized_query.query.subquery_key.clone(),
                        sized_query
                            .query
                            .subquery
                            .as_ref()
                            .map(|query| *query.clone()),
                        sized_query.query.left_to_right,
                        &mut results,
                        &mut limit,
                        &mut offset,
                    )?;
                }
            } else {
                // this is a query on a range
                item.seek_for_iter(&mut iter, sized_query.query.left_to_right);
                let mut work = true;

                while item.iter_is_valid_for_type(&iter, limit, sized_query.query.left_to_right) {
                    let element =
                        raw_decode(iter.value().expect("if key exists then value should too"))?;
                    let key = iter.key().expect("key should exist");
                    add_element_function(
                        subtrees,
                        Some(key),
                        element,
                        path,
                        sized_query.query.subquery_key.clone(),
                        sized_query
                            .query
                            .subquery
                            .as_ref()
                            .map(|query| *query.clone()),
                        sized_query.query.left_to_right,
                        &mut results,
                        &mut limit,
                        &mut offset,
                    )?;
                    if sized_query.query.left_to_right {
                        iter.next();
                    } else {
                        iter.prev();
                    }
                }
            }
            if limit == Some(0) {
                break;
            }
        }
        let skipped = if original_offset.is_some() {
            original_offset.unwrap() - offset.unwrap()
        } else {
            0
        };
        Ok((results, skipped))
    }

    // Returns a vector of elements, and the number of skipped elements
    pub fn get_path_query(
        merk: &Merk<PrefixedRocksDbStorage>,
        path_query: &PathQuery,
        // subtrees: Option<&HashMap<Vec<u8>, Merk<PrefixedRocksDbStorage>>>,
        subtrees: Option<&Subtrees>,
    ) -> Result<(Vec<Element>, u16), Error> {
        let path_slices = path_query
            .path
            .iter()
            .map(|x| x.as_slice())
            .collect::<Vec<_>>();
        Element::get_query_apply_function(
            merk,
            &path_query.query,
            Some(path_slices.as_slice()),
            subtrees,
            Element::path_query_push,
        )
    }

    // Returns a vector of elements, and the number of skipped elements
    pub fn get_sized_query(
        merk: &Merk<PrefixedRocksDbStorage>,
        sized_query: &SizedQuery,
        subtrees: Option<&Subtrees>,
    ) -> Result<(Vec<Element>, u16), Error> {
        Element::get_query_apply_function(
            merk,
            sized_query,
            None,
            subtrees,
            Element::path_query_push,
        )
    }

    /// Insert an element in Merk under a key; path should be resolved and
    /// proper Merk should be loaded by this moment
    /// If transaction is not passed, the batch will be written immediately.
    /// If transaction is passed, the operation will be committed on the
    /// transaction commit.
    pub fn insert<'a: 'b, 'b>(
        &'a self,
        merk: &mut Merk<PrefixedRocksDbStorage>,
        key: Vec<u8>,
        transaction: Option<&'b <PrefixedRocksDbStorage as Storage>::DBTransaction<'b>>,
    ) -> Result<(), Error> {
        let batch_operations =
            [(
                key,
                Op::Put(bincode::serialize(self).map_err(|_| {
                    Error::CorruptedData(String::from("unable to serialize element"))
                })?),
            )];
        merk.apply(&batch_operations, &[], transaction)
            .map_err(|e| Error::CorruptedData(e.to_string()))
    }

    pub fn iterator(mut raw_iter: RawPrefixedTransactionalIterator) -> ElementsIterator {
        raw_iter.seek_to_first();
        ElementsIterator { raw_iter }
    }
}

pub struct ElementsIterator<'a> {
    raw_iter: RawPrefixedTransactionalIterator<'a>,
}

pub fn raw_decode(bytes: &[u8]) -> Result<Element, Error> {
    let tree = <Tree as Store>::decode(bytes).map_err(|e| Error::CorruptedData(e.to_string()))?;
    let element: Element = bincode::deserialize(tree.value())
        .map_err(|_| Error::CorruptedData(String::from("unable to deserialize element")))?;
    Ok(element)
}

impl<'a> ElementsIterator<'a> {
    pub fn next(&mut self) -> Result<Option<(Vec<u8>, Element)>, Error> {
        Ok(if self.raw_iter.valid() {
            if let Some((key, value)) = self.raw_iter.key().zip(self.raw_iter.value()) {
                let element = raw_decode(value)?;
                let key = key.to_vec();
                self.raw_iter.next();
                Some((key, element))
            } else {
                None
            }
        } else {
            None
        })
    }
}

#[cfg(test)]
mod tests {
    use merk::test_utils::TempMerk;

    use super::*;

    #[test]
    fn test_success_insert() {
        let mut merk = TempMerk::new();
        Element::empty_tree()
            .insert(&mut merk, b"mykey".to_vec(), None)
            .expect("expected successful insertion");
        Element::Item(b"value".to_vec())
            .insert(&mut merk, b"another-key".to_vec(), None)
            .expect("expected successful insertion 2");

        assert_eq!(
            Element::get(&merk, b"another-key").expect("expected successful get"),
            Element::Item(b"value".to_vec()),
        );
    }

    #[test]
    fn test_get_query() {
        let mut merk = TempMerk::new();
        Element::Item(b"ayyd".to_vec())
            .insert(&mut merk, b"d".to_vec(), None)
            .expect("expected successful insertion");
        Element::Item(b"ayyc".to_vec())
            .insert(&mut merk, b"c".to_vec(), None)
            .expect("expected successful insertion");
        Element::Item(b"ayya".to_vec())
            .insert(&mut merk, b"a".to_vec(), None)
            .expect("expected successful insertion");
        Element::Item(b"ayyb".to_vec())
            .insert(&mut merk, b"b".to_vec(), None)
            .expect("expected successful insertion");

        // Test queries by key
        let mut query = Query::new();
        query.insert_key(b"c".to_vec());
        query.insert_key(b"a".to_vec());
        assert_eq!(
            Element::get_query(&mut merk, &query, None).expect("expected successful get_query"),
            vec![
                Element::Item(b"ayya".to_vec()),
                Element::Item(b"ayyc".to_vec())
            ]
        );

        // Test range query
        let mut query = Query::new();
        query.insert_range(b"b".to_vec()..b"d".to_vec());
        query.insert_range(b"a".to_vec()..b"c".to_vec());
        assert_eq!(
            Element::get_query(&mut merk, &query, None).expect("expected successful get_query"),
            vec![
                Element::Item(b"ayya".to_vec()),
                Element::Item(b"ayyb".to_vec()),
                Element::Item(b"ayyc".to_vec())
            ]
        );

        // Test range inclusive query
        let mut query = Query::new();
        query.insert_range_inclusive(b"b".to_vec()..=b"d".to_vec());
        query.insert_range(b"b".to_vec()..b"c".to_vec());
        assert_eq!(
            Element::get_query(&mut merk, &query, None).expect("expected successful get_query"),
            vec![
                Element::Item(b"ayyb".to_vec()),
                Element::Item(b"ayyc".to_vec()),
                Element::Item(b"ayyd".to_vec())
            ]
        );

        // Test overlaps
        let mut query = Query::new();
        query.insert_key(b"a".to_vec());
        query.insert_range(b"b".to_vec()..b"d".to_vec());
        query.insert_range(b"a".to_vec()..b"c".to_vec());
        assert_eq!(
            Element::get_query(&mut merk, &query, None).expect("expected successful get_query"),
            vec![
                Element::Item(b"ayya".to_vec()),
                Element::Item(b"ayyb".to_vec()),
                Element::Item(b"ayyc".to_vec())
            ]
        );
    }

    #[test]
    fn test_get_range_query() {
        let mut merk = TempMerk::new();
        Element::Item(b"ayyd".to_vec())
            .insert(&mut merk, b"d".to_vec(), None)
            .expect("expected successful insertion");
        Element::Item(b"ayyc".to_vec())
            .insert(&mut merk, b"c".to_vec(), None)
            .expect("expected successful insertion");
        Element::Item(b"ayya".to_vec())
            .insert(&mut merk, b"a".to_vec(), None)
            .expect("expected successful insertion");
        Element::Item(b"ayyb".to_vec())
            .insert(&mut merk, b"b".to_vec(), None)
            .expect("expected successful insertion");

        // Test range inclusive query
        let mut query = Query::new();
        query.insert_range(b"a".to_vec()..b"d".to_vec());

        let ascending_query = SizedQuery::new(query.clone(), None, None);
        let (elements, skipped) = Element::get_sized_query(&mut merk, &ascending_query, None)
            .expect("expected successful get_query");
        assert_eq!(
            elements,
            vec![
                Element::Item(b"ayya".to_vec()),
                Element::Item(b"ayyb".to_vec()),
                Element::Item(b"ayyc".to_vec()),
            ]
        );
        assert_eq!(skipped, 0);

        query.left_to_right = false;

        let backwards_query = SizedQuery::new(query.clone(), None, None);
        let (elements, skipped) = Element::get_sized_query(&mut merk, &backwards_query, None)
            .expect("expected successful get_query");
        assert_eq!(
            elements,
            vec![
                Element::Item(b"ayyc".to_vec()),
                Element::Item(b"ayyb".to_vec()),
                Element::Item(b"ayya".to_vec()),
            ]
        );
        assert_eq!(skipped, 0);
    }

    #[test]
    fn test_get_range_inclusive_query() {
        let mut merk = TempMerk::new();
        Element::Item(b"ayyd".to_vec())
            .insert(&mut merk, b"d".to_vec(), None)
            .expect("expected successful insertion");
        Element::Item(b"ayyc".to_vec())
            .insert(&mut merk, b"c".to_vec(), None)
            .expect("expected successful insertion");
        Element::Item(b"ayya".to_vec())
            .insert(&mut merk, b"a".to_vec(), None)
            .expect("expected successful insertion");
        Element::Item(b"ayyb".to_vec())
            .insert(&mut merk, b"b".to_vec(), None)
            .expect("expected successful insertion");

        // Test range inclusive query
        let mut query = Query::new_with_direction(true);
        query.insert_range_inclusive(b"a".to_vec()..=b"d".to_vec());

        let ascending_query = SizedQuery::new(query.clone(), None, None);
        let (elements, skipped) = Element::get_sized_query(&mut merk, &ascending_query, None)
            .expect("expected successful get_query");
        assert_eq!(
            elements,
            vec![
                Element::Item(b"ayya".to_vec()),
                Element::Item(b"ayyb".to_vec()),
                Element::Item(b"ayyc".to_vec()),
                Element::Item(b"ayyd".to_vec()),
            ]
        );
        assert_eq!(skipped, 0);

        query.left_to_right = false;

        let backwards_query = SizedQuery::new(query.clone(), None, None);
        let (elements, skipped) = Element::get_sized_query(&mut merk, &backwards_query, None)
            .expect("expected successful get_query");
        assert_eq!(
            elements,
            vec![
                Element::Item(b"ayyd".to_vec()),
                Element::Item(b"ayyc".to_vec()),
                Element::Item(b"ayyb".to_vec()),
                Element::Item(b"ayya".to_vec()),
            ]
        );
        assert_eq!(skipped, 0);

        // Test range inclusive query
        let mut query = Query::new_with_direction(false);
        query.insert_range_inclusive(b"b".to_vec()..=b"d".to_vec());
        query.insert_range(b"a".to_vec()..b"c".to_vec());

        let backwards_query = SizedQuery::new(query.clone(), None, None);
        let (elements, skipped) = Element::get_sized_query(&mut merk, &backwards_query, None)
            .expect("expected successful get_query");
        assert_eq!(
            elements,
            vec![
                Element::Item(b"ayyd".to_vec()),
                Element::Item(b"ayyc".to_vec()),
                Element::Item(b"ayyb".to_vec()),
                Element::Item(b"ayya".to_vec()),
            ]
        );
        assert_eq!(skipped, 0);
    }

    #[test]
    fn test_get_limit_query() {
        let mut merk = TempMerk::new();
        Element::Item(b"ayyd".to_vec())
            .insert(&mut merk, b"d".to_vec(), None)
            .expect("expected successful insertion");
        Element::Item(b"ayyc".to_vec())
            .insert(&mut merk, b"c".to_vec(), None)
            .expect("expected successful insertion");
        Element::Item(b"ayya".to_vec())
            .insert(&mut merk, b"a".to_vec(), None)
            .expect("expected successful insertion");
        Element::Item(b"ayyb".to_vec())
            .insert(&mut merk, b"b".to_vec(), None)
            .expect("expected successful insertion");

        // Test queries by key
        let mut query = Query::new_with_direction(false);
        query.insert_key(b"c".to_vec());
        query.insert_key(b"a".to_vec());

        // since these are just keys a backwards query will keep same order
        let backwards_query = SizedQuery::new(query.clone(), None, None);
        let (elements, skipped) = Element::get_sized_query(&mut merk, &backwards_query, None)
            .expect("expected successful get_query");
        assert_eq!(
            elements,
            vec![
                Element::Item(b"ayya".to_vec()),
                Element::Item(b"ayyc".to_vec()),
            ]
        );
        assert_eq!(skipped, 0);

        // The limit will mean we will only get back 1 item
        let limit_query = SizedQuery::new(query.clone(), Some(1), None);
        let (elements, skipped) = Element::get_sized_query(&mut merk, &limit_query, None)
            .expect("expected successful get_query");
        assert_eq!(elements, vec![Element::Item(b"ayya".to_vec()),]);
        assert_eq!(skipped, 0);

        // Test range query
        let mut query = Query::new_with_direction(true);
        query.insert_range(b"b".to_vec()..b"d".to_vec());
        query.insert_range(b"a".to_vec()..b"c".to_vec());
        let limit_query = SizedQuery::new(query.clone(), Some(2), None);
        let (elements, skipped) = Element::get_sized_query(&mut merk, &limit_query, None)
            .expect("expected successful get_query");
        assert_eq!(
            elements,
            vec![
                Element::Item(b"ayya".to_vec()),
                Element::Item(b"ayyb".to_vec())
            ]
        );
        assert_eq!(skipped, 0);

        let limit_offset_query = SizedQuery::new(query.clone(), Some(2), Some(1));
        let (elements, skipped) = Element::get_sized_query(&mut merk, &limit_offset_query, None)
            .expect("expected successful get_query");
        assert_eq!(
            elements,
            vec![
                Element::Item(b"ayyb".to_vec()),
                Element::Item(b"ayyc".to_vec())
            ]
        );
        assert_eq!(skipped, 1);

        // Test range query
        let mut query = Query::new_with_direction(false);
        query.insert_range(b"b".to_vec()..b"d".to_vec());
        query.insert_range(b"a".to_vec()..b"c".to_vec());

        let limit_offset_backwards_query = SizedQuery::new(query.clone(), Some(2), Some(1));
        let (elements, skipped) =
            Element::get_sized_query(&mut merk, &limit_offset_backwards_query, None)
                .expect("expected successful get_query");
        assert_eq!(
            elements,
            vec![
                Element::Item(b"ayyb".to_vec()),
                Element::Item(b"ayya".to_vec())
            ]
        );
        assert_eq!(skipped, 1);

        // Test range inclusive query
        let mut query = Query::new_with_direction(true);
        query.insert_range_inclusive(b"b".to_vec()..=b"d".to_vec());
        query.insert_range(b"b".to_vec()..b"c".to_vec());
        let limit_full_query = SizedQuery::new(query.clone(), Some(5), Some(0));
        let (elements, skipped) = Element::get_sized_query(&mut merk, &limit_full_query, None)
            .expect("expected successful get_query");
        assert_eq!(
            elements,
            vec![
                Element::Item(b"ayyb".to_vec()),
                Element::Item(b"ayyc".to_vec()),
                Element::Item(b"ayyd".to_vec()),
            ]
        );
        assert_eq!(skipped, 0);

        let mut query = Query::new_with_direction(false);
        query.insert_range_inclusive(b"b".to_vec()..=b"d".to_vec());
        query.insert_range(b"b".to_vec()..b"c".to_vec());

        let limit_offset_backwards_query = SizedQuery::new(query.clone(), Some(2), Some(1));
        let (elements, skipped) =
            Element::get_sized_query(&mut merk, &limit_offset_backwards_query, None)
                .expect("expected successful get_query");
        assert_eq!(
            elements,
            vec![
                Element::Item(b"ayyc".to_vec()),
                Element::Item(b"ayyb".to_vec()),
            ]
        );
        assert_eq!(skipped, 1);

        // Test overlaps
        let mut query = Query::new_with_direction(false);
        query.insert_key(b"a".to_vec());
        query.insert_range(b"b".to_vec()..b"d".to_vec());
        query.insert_range(b"b".to_vec()..b"c".to_vec());
        let limit_backwards_query = SizedQuery::new(query.clone(), Some(2), None);
        let (elements, skipped) = Element::get_sized_query(&mut merk, &limit_backwards_query, None)
            .expect("expected successful get_query");
        assert_eq!(
            elements,
            vec![
                Element::Item(b"ayya".to_vec()),
                Element::Item(b"ayyc".to_vec()),
            ]
        );
        assert_eq!(skipped, 0);
    }
}<|MERGE_RESOLUTION|>--- conflicted
+++ resolved
@@ -138,16 +138,11 @@
                     if let Some(subquery_key) = &subquery_key_option {
                         path_vec.push(subquery_key.as_slice());
                     }
-<<<<<<< HEAD
-                    let inner_merk = subtrees
-                        .get(&GroveDb::compress_subtree_key(path_vec.as_slice(), None))
-                        .ok_or(Error::InvalidPath("no subtree found under that path"))?;
-
-=======
+
                     let (inner_merk, prefix) = subtrees
                         .get(path_vec.as_slice(), None)
                         .map_err(|_| Error::InvalidPath("no subtree found under that path"))?;
->>>>>>> 24e6050d
+
                     let inner_query = SizedQuery::new(subquery, *limit, *offset);
                     let path_vec_owned = path_vec.iter().map(|x| x.to_vec()).collect();
                     let inner_path_query = PathQuery::new(path_vec_owned, inner_query);
