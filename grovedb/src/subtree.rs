//! Module for subtrees handling.
//! Subtrees handling is isolated so basically this module is about adapting
//! Merk API to GroveDB needs.

use bincode::Options;
use integer_encoding::VarInt;
use merk::{
    proofs::{query::QueryItem, Query},
    tree::Tree,
    Op,
};
use serde::{Deserialize, Serialize};
use storage::{rocksdb_storage::RocksDbStorage, RawIterator, StorageContext};

use crate::{
    util::{merk_optional_tx, storage_context_optional_tx},
    Error, Merk, PathQuery, SizedQuery, TransactionArg,
};

/// Variants of GroveDB stored entities
/// ONLY APPEND TO THIS LIST!!! Because
/// of how serialization works.
#[derive(Debug, Clone, Serialize, Deserialize, PartialEq, Eq, Hash)]
pub enum Element {
    /// An ordinary value
    Item(Vec<u8>, Vec<Vec<Vec<u8>>>),
    /// A reference to an object by its path
    Reference(Vec<Vec<u8>>, Vec<Vec<Vec<u8>>>),
    /// A subtree, contains a root hash of the underlying Merk.
    /// Hash is stored to make Merk become different when its subtrees have
    /// changed, otherwise changes won't be reflected in parent trees.
    Tree([u8; 32]),
}

pub struct PathQueryPushArgs<'db, 'ctx, 'a>
where
    'db: 'ctx,
{
    pub storage: &'db RocksDbStorage,
    pub transaction: TransactionArg<'db, 'ctx>,
    pub key: Option<&'a [u8]>,
    pub element: Element,
    pub path: Option<&'a [&'a [u8]]>,
    pub subquery_key: Option<Vec<u8>>,
    pub subquery: Option<Query>,
    pub left_to_right: bool,
    pub results: &'a mut Vec<Element>,
    pub limit: &'a mut Option<u16>,
    pub offset: &'a mut Option<u16>,
}

impl Element {
    // TODO: improve API to avoid creation of Tree elements with uncertain state
    pub fn empty_tree() -> Element {
        Element::Tree(Default::default())
    }

    pub fn new_item(item_value: Vec<u8>) -> Self {
        Element::Item(item_value, vec![])
    }

    pub fn new_reference(reference_path: Vec<Vec<u8>>) -> Self {
        Element::Reference(reference_path, vec![])
    }

    /// Get the size of an element in bytes
    pub fn byte_size(&self) -> usize {
        match self {
            Element::Item(item, references) => {
                item.len()
                    + references
                        .iter()
                        .map(|inner| inner.iter().map(|inner| inner.len()).sum::<usize>())
                        .sum::<usize>()
            }
            Element::Reference(path_reference, references) => {
                path_reference
                    .iter()
                    .map(|inner| inner.len())
                    .sum::<usize>()
                    + references
                        .iter()
                        .map(|inner| inner.iter().map(|inner| inner.len()).sum::<usize>())
                        .sum::<usize>()
            }
            Element::Tree(_) => 32,
        }
    }

    /// Get the size of the serialization of an element in bytes
    // TODO: Fix size calculation for item type and reference type
    pub fn serialized_byte_size(&self) -> usize {
        match self {
            Element::Item(item, references) => {
                let len_of_item = item.len();
                let len_of_references = references
                    .iter()
                    .map(|inner| inner.iter().map(|inner| inner.len()).sum::<usize>())
                    .sum::<usize>();

                len_of_item
                    + len_of_item.required_space()
                    + len_of_references
                    + len_of_references.required_space()
                    + 1 // 1 for enum
            }
            Element::Reference(path_reference, references) => {
                let len_of_references = references
                    .iter()
                    .map(|inner| {
                        inner
                            .iter()
                            .map(|inner| {
                                let inner_len = inner.len();
                                inner_len + inner_len.required_space()
                            })
                            .sum::<usize>()
                    })
                    .sum::<usize>();

                path_reference
                    .iter()
                    .map(|inner| {
                        let inner_len = inner.len();
                        inner_len + inner_len.required_space()
                    })
                    .sum::<usize>()
                    + path_reference.len().required_space()
                    + len_of_references
                    + len_of_references.required_space()
                    + 1 // for the enum
            }
            Element::Tree(_) => 33, // 32 + 1 for enum
        }
    }

    /// Get the size that the element will occupy on disk
    pub fn node_byte_size(&self, key: &[u8]) -> usize {
        // todo v23: this is just an approximation for now
        let serialized_value_size = self.serialized_byte_size();
        let node_value_size = serialized_value_size + serialized_value_size.required_space();
        let key_len = key.len();
        let node_key_size = key_len + key_len.required_space();
        // Each node stores the key and value, the value hash and the key_value hash
        let node_size = node_value_size + node_key_size + 32 + 32;
        // The node will be a child of another node which stores it's key and hash
        let parent_additions = node_key_size + 32;
        let child_sizes = 2 as usize;
        node_size + parent_additions + child_sizes
    }

    /// Delete an element from Merk under a key
    pub fn delete<'db, K: AsRef<[u8]>, S: StorageContext<'db>>(
        merk: &mut Merk<S>,
        key: K,
    ) -> Result<(), Error> {
        // TODO: delete references on this element
        let batch = [(key, Op::Delete)];
        merk.apply::<_, Vec<u8>>(&batch, &[])
            .map_err(|e| Error::CorruptedData(e.to_string()))
    }

    /// Get an element from Merk under a key; path should be resolved and proper
    /// Merk should be loaded by this moment
    pub fn get<'db, K: AsRef<[u8]>, S: StorageContext<'db>>(
        merk: &Merk<S>,
        key: K,
    ) -> Result<Element, Error> {
        let element = Self::deserialize(
            merk.get(key.as_ref())
                .map_err(|e| Error::CorruptedData(e.to_string()))?
                .ok_or_else(|| {
                    Error::PathKeyNotFound(format!("key not found in Merk: {}", hex::encode(key)))
                })?
                .as_slice(),
        )
        .map_err(|_| Error::CorruptedData(String::from("unable to deserialize element")))?;
        Ok(element)
    }

    pub fn get_query(
        storage: &RocksDbStorage,
        merk_path: &[&[u8]],
        query: &Query,
        transaction: TransactionArg,
    ) -> Result<Vec<Element>, Error> {
        let sized_query = SizedQuery::new(query.clone(), None, None);
        let (elements, _) =
            Element::get_sized_query(storage, merk_path, &sized_query, transaction)?;
        Ok(elements)
    }

    fn basic_push(args: PathQueryPushArgs) -> Result<(), Error> {
        let PathQueryPushArgs {
            element,
            results,
            limit,
            offset,
            ..
        } = args;
        if offset.unwrap_or(0) == 0 {
            results.push(element);
            if let Some(limit) = limit {
                *limit -= 1;
            }
        } else if let Some(offset) = offset {
            *offset -= 1;
        }
        Ok(())
    }

    fn path_query_push(args: PathQueryPushArgs) -> Result<(), Error> {
        let PathQueryPushArgs {
            storage,
            transaction,
            key,
            element,
            path,
            subquery_key,
            subquery,
            left_to_right,
            results,
            limit,
            offset,
        } = args;
        match element {
            Element::Tree(_) => {
                let mut path_vec = path
                    .ok_or(Error::MissingParameter(
                        "the path must be provided when using a subquery key",
                    ))?
                    .to_vec();
                path_vec.push(key.ok_or(Error::MissingParameter(
                    "the key must be provided when using a subquery key",
                ))?);

                if let Some(subquery) = subquery {
                    if let Some(subquery_key) = &subquery_key {
                        path_vec.push(subquery_key.as_slice());
                    }

                    let inner_query = SizedQuery::new(subquery, *limit, *offset);
                    let path_vec_owned = path_vec.iter().map(|x| x.to_vec()).collect();
                    let inner_path_query = PathQuery::new(path_vec_owned, inner_query);

                    let (mut sub_elements, skipped) = Element::get_path_query(
                        storage,
                        &path_vec,
                        &inner_path_query,
                        transaction,
                    )?;

                    if let Some(limit) = limit {
                        *limit -= sub_elements.len() as u16;
                    }
                    if let Some(offset) = offset {
                        *offset -= skipped;
                    }
                    results.append(&mut sub_elements);
                } else if let Some(subquery_key) = subquery_key {
                    if offset.unwrap_or(0) == 0 {
                        merk_optional_tx!(
                            storage,
                            path_vec.iter().copied(),
                            transaction,
                            subtree,
                            {
                                results.push(Element::get(&subtree, subquery_key.as_slice())?);
                            }
                        );
                        if let Some(limit) = limit {
                            *limit -= 1;
                        }
                    } else if let Some(offset) = offset {
                        *offset -= 1;
                    }
                } else {
                    return Err(Error::InvalidPath(
                        "you must provide a subquery or a subquery_key when interacting with a \
                         tree of trees",
                    ));
                }
            }
            _ => {
                Element::basic_push(PathQueryPushArgs {
                    storage,
                    transaction,
                    key,
                    element,
                    path,
                    subquery_key,
                    subquery,
                    left_to_right,
                    results,
                    limit,
                    offset,
                })?;
            }
        }
        Ok(())
    }

    pub fn subquery_paths_for_sized_query(
        sized_query: &SizedQuery,
        key: &[u8],
    ) -> (Option<Vec<u8>>, Option<Query>) {
        for (query_item, subquery_branch) in &sized_query.query.conditional_subquery_branches {
            if query_item.contains(key) {
                let subquery_key = subquery_branch.subquery_key.clone();
                let subquery = subquery_branch
                    .subquery
                    .as_ref()
                    .map(|query| *query.clone());
                return (subquery_key, subquery);
            }
        }
        let subquery_key = sized_query
            .query
            .default_subquery_branch
            .subquery_key
            .clone();
        let subquery = sized_query
            .query
            .default_subquery_branch
            .subquery
            .as_ref()
            .map(|query| *query.clone());
        (subquery_key, subquery)
    }

    // TODO: Remove once you implement conditional subqueries
    pub fn default_subquery_paths_for_sized_query(
        sized_query: &SizedQuery,
    ) -> (Option<Vec<u8>>, Option<Query>) {
        let subquery_key = sized_query
            .query
            .default_subquery_branch
            .subquery_key
            .clone();
        let subquery = sized_query
            .query
            .default_subquery_branch
            .subquery
            .as_ref()
            .map(|query| *query.clone());
        (subquery_key, subquery)
    }

    fn query_item(
        storage: &RocksDbStorage,
        item: &QueryItem,
        results: &mut Vec<Element>,
        merk_path: &[&[u8]],
        sized_query: &SizedQuery,
        path: Option<&[&[u8]]>,
        transaction: TransactionArg,
        limit: &mut Option<u16>,
        offset: &mut Option<u16>,
        add_element_function: fn(PathQueryPushArgs) -> Result<(), Error>,
    ) -> Result<(), Error> {
        if !item.is_range() {
            // this is a query on a key
            if let QueryItem::Key(key) = item {
                let element_res =
                    merk_optional_tx!(storage, merk_path.iter().copied(), transaction, subtree, {
                        Element::get(&subtree, key)
                    });
                match element_res {
                    Ok(element) => {
                        let (subquery_key, subquery) =
                            Self::subquery_paths_for_sized_query(sized_query, key);
                        add_element_function(PathQueryPushArgs {
                            storage,
                            transaction,
                            key: Some(key.as_slice()),
                            element,
                            path,
                            subquery_key,
                            subquery,
                            left_to_right: sized_query.query.left_to_right,
                            results,
                            limit,
                            offset,
                        })
                    }
                    Err(Error::PathKeyNotFound(_)) => Ok(()),
                    Err(e) => Err(e),
                }
            } else {
                Err(Error::InternalError(
                    "QueryItem must be a Key if not a range",
                ))
            }
        } else {
            // this is a query on a range
            storage_context_optional_tx!(storage, merk_path.iter().copied(), transaction, ctx, {
                let mut iter = ctx.raw_iter();

                item.seek_for_iter(&mut iter, sized_query.query.left_to_right);

                while item.iter_is_valid_for_type(&iter, *limit, sized_query.query.left_to_right) {
                    let element =
                        raw_decode(iter.value().expect("if key exists then value should too"))?;
                    let key = iter.key().expect("key should exist");
                    let (subquery_key, subquery) =
                        Self::subquery_paths_for_sized_query(sized_query, key);
                    add_element_function(PathQueryPushArgs {
                        storage,
                        transaction,
                        key: Some(key),
                        element,
                        path,
                        subquery_key,
                        subquery,
                        left_to_right: sized_query.query.left_to_right,
                        results,
                        limit,
                        offset,
                    })?;
                    if sized_query.query.left_to_right {
                        iter.next();
                    } else {
                        iter.prev();
                    }
                }
                Ok(())
            })
        }
    }

    pub fn get_query_apply_function(
        storage: &RocksDbStorage,
        merk_path: &[&[u8]],
        sized_query: &SizedQuery,
        path: Option<&[&[u8]]>,
        transaction: TransactionArg,
        add_element_function: fn(PathQueryPushArgs) -> Result<(), Error>,
    ) -> Result<(Vec<Element>, u16), Error> {
        let mut results = Vec::new();

        let mut limit = sized_query.limit;
        let original_offset = sized_query.offset;
        let mut offset = original_offset;

        if sized_query.query.left_to_right {
            for item in sized_query.query.iter() {
                Self::query_item(
                    storage,
                    item,
                    &mut results,
                    merk_path,
                    sized_query,
                    path,
                    transaction,
                    &mut limit,
                    &mut offset,
                    add_element_function,
                )?;
                if limit == Some(0) {
                    break;
                }
            }
        } else {
            for item in sized_query.query.rev_iter() {
                Self::query_item(
                    storage,
                    item,
                    &mut results,
                    merk_path,
                    sized_query,
                    path,
                    transaction,
                    &mut limit,
                    &mut offset,
                    add_element_function,
                )?;
                if limit == Some(0) {
                    break;
                }
            }
        }

        let skipped = if let Some(original_offset_unwrapped) = original_offset {
            original_offset_unwrapped - offset.unwrap()
        } else {
            0
        };
        Ok((results, skipped))
    }

    // Returns a vector of elements, and the number of skipped elements
    pub fn get_path_query(
        storage: &RocksDbStorage,
        merk_path: &[&[u8]],
        path_query: &PathQuery,
        transaction: TransactionArg,
    ) -> Result<(Vec<Element>, u16), Error> {
        let path_slices = path_query
            .path
            .iter()
            .map(|x| x.as_slice())
            .collect::<Vec<_>>();
        Element::get_query_apply_function(
            storage,
            merk_path,
            &path_query.query,
            Some(path_slices.as_slice()),
            transaction,
            Element::path_query_push,
        )
    }

    /// Returns a vector of elements, and the number of skipped elements
    pub fn get_sized_query(
        storage: &RocksDbStorage,
        merk_path: &[&[u8]],
        sized_query: &SizedQuery,
        transaction: TransactionArg,
    ) -> Result<(Vec<Element>, u16), Error> {
        Element::get_query_apply_function(
            storage,
            merk_path,
            sized_query,
            None,
            transaction,
            Element::path_query_push,
        )
    }

    /// Insert an element in Merk under a key; path should be resolved and
    /// proper Merk should be loaded by this moment
    /// If transaction is not passed, the batch will be written immediately.
    /// If transaction is passed, the operation will be committed on the
    /// transaction commit.
    pub fn insert<'db, K: AsRef<[u8]>, S: StorageContext<'db>>(
        &self,
        merk: &mut Merk<S>,
        key: K,
    ) -> Result<(), Error> {
        let batch_operations = [(key, Op::Put(self.serialize()?))];
        merk.apply::<_, Vec<u8>>(&batch_operations, &[])
            .map_err(|e| Error::CorruptedData(e.to_string()))
    }

    /// Insert a reference element in Merk under a key; path should be resolved
    /// and proper Merk should be loaded by this moment
    /// If transaction is not passed, the batch will be written immediately.
    /// If transaction is passed, the operation will be committed on the
    /// transaction commit.
<<<<<<< HEAD
    pub fn insert_reference<'db, 'ctx, K: AsRef<[u8]>, S: StorageContext<'db, 'ctx>>(
        &self,
        merk: &'ctx mut Merk<S>,
=======
    pub fn insert_reference<'db, K: AsRef<[u8]>, S: StorageContext<'db>>(
        &self,
        merk: &mut Merk<S>,
>>>>>>> e044ec00
        key: K,
        referenced_value: Vec<u8>,
    ) -> Result<(), Error> {
        let batch_operations = [(key, Op::PutReference(self.serialize()?, referenced_value))];
        merk.apply::<_, Vec<u8>>(&batch_operations, &[])
            .map_err(|e| Error::CorruptedData(e.to_string()))
    }

    pub fn serialize(&self) -> Result<Vec<u8>, Error> {
        bincode::DefaultOptions::default()
            .with_varint_encoding()
            .reject_trailing_bytes()
            .serialize(self)
            .map_err(|_| Error::CorruptedData(String::from("unable to serialize element")))
    }

    pub fn deserialize(bytes: &[u8]) -> Result<Self, Error> {
        bincode::DefaultOptions::default()
            .with_varint_encoding()
            .reject_trailing_bytes()
            .deserialize(bytes)
            .map_err(|_| Error::CorruptedData(String::from("unable to deserialize element")))
    }

    pub fn iterator<I: RawIterator>(mut raw_iter: I) -> ElementsIterator<I> {
        raw_iter.seek_to_first();
        ElementsIterator::new(raw_iter)
    }
}

pub struct ElementsIterator<I: RawIterator> {
    raw_iter: I,
}

pub fn raw_decode(bytes: &[u8]) -> Result<Element, Error> {
    let tree = Tree::decode_raw(bytes).map_err(|e| Error::CorruptedData(e.to_string()))?;
    let element: Element = Element::deserialize(tree.value())?;
    Ok(element)
}

impl<I: RawIterator> ElementsIterator<I> {
    pub fn new(raw_iter: I) -> Self {
        ElementsIterator { raw_iter }
    }

    pub fn next(&mut self) -> Result<Option<(Vec<u8>, Element)>, Error> {
        Ok(if self.raw_iter.valid() {
            if let Some((key, value)) = self.raw_iter.key().zip(self.raw_iter.value()) {
                let element = raw_decode(value)?;
                let key_vec = key.to_vec();
                self.raw_iter.next();
                Some((key_vec, element))
            } else {
                None
            }
        } else {
            None
        })
    }
}

#[cfg(test)]
mod tests {
    use merk::test_utils::TempMerk;
    use storage::Storage;

    use super::*;
    use crate::tests::{make_grovedb, TEST_LEAF};

    #[test]
    fn test_success_insert() {
        let mut merk = TempMerk::new();
        Element::empty_tree()
            .insert(&mut merk, b"mykey")
            .expect("expected successful insertion");
        Element::new_item(b"value".to_vec())
            .insert(&mut merk, b"another-key")
            .expect("expected successful insertion 2");

        assert_eq!(
            Element::get(&merk, b"another-key").expect("expected successful get"),
            Element::new_item(b"value".to_vec()),
        );
    }

    #[test]
    fn test_serialization() {
        let empty_tree = Element::empty_tree();
        let serialized = empty_tree.serialize().expect("expected to serialize");
        assert_eq!(serialized.len(), 33);
        assert_eq!(serialized.len(), empty_tree.serialized_byte_size());
        // The tree is fixed length 32 bytes, so it's enum 2 then 32 bytes of zeroes
        assert_eq!(
            hex::encode(serialized),
            "020000000000000000000000000000000000000000000000000000000000000000"
        );

        let item = Element::new_item(hex::decode("abcdef").expect("expected to decode"));
        let serialized = item.serialize().expect("expected to serialize");
        assert_eq!(serialized.len(), 6);
        assert_eq!(serialized.len(), item.serialized_byte_size());
        // The item is variable length 3 bytes, so it's enum 2 then 32 bytes of zeroes
        assert_eq!(hex::encode(serialized), "0003abcdef00");

        let reference = Element::new_reference(vec![
            vec![0],
            hex::decode("abcd").expect("expected to decode"),
            vec![5],
        ]);
        let serialized = reference.serialize().expect("expected to serialize");
        assert_eq!(serialized.len(), 10);
        assert_eq!(serialized.len(), reference.serialized_byte_size());
        // The item is variable length 2 bytes, so it's enum 1 then 1 byte for length,
        // then 1 byte for 0, then 1 byte 02 for abcd, then 1 byte '1' for 05
        assert_eq!(hex::encode(serialized), "0103010002abcd010500");
    }

    #[test]
    fn test_get_query() {
        let db = make_grovedb();

        let storage = &db.db;
        let storage_context = storage.get_storage_context([TEST_LEAF]);
        let mut merk = Merk::open(storage_context).expect("cannot open Merk");

        Element::new_item(b"ayyd".to_vec())
            .insert(&mut merk, b"d")
            .expect("expected successful insertion");
        Element::new_item(b"ayyc".to_vec())
            .insert(&mut merk, b"c")
            .expect("expected successful insertion");
        Element::new_item(b"ayya".to_vec())
            .insert(&mut merk, b"a")
            .expect("expected successful insertion");
        Element::new_item(b"ayyb".to_vec())
            .insert(&mut merk, b"b")
            .expect("expected successful insertion");

        // Test queries by key
        let mut query = Query::new();
        query.insert_key(b"c".to_vec());
        query.insert_key(b"a".to_vec());
        assert_eq!(
            Element::get_query(&storage, &[TEST_LEAF], &query, None)
                .expect("expected successful get_query"),
            vec![
                Element::new_item(b"ayya".to_vec()),
                Element::new_item(b"ayyc".to_vec())
            ]
        );

        // Test range query
        let mut query = Query::new();
        query.insert_range(b"b".to_vec()..b"d".to_vec());
        query.insert_range(b"a".to_vec()..b"c".to_vec());
        assert_eq!(
            Element::get_query(&storage, &[TEST_LEAF], &query, None)
                .expect("expected successful get_query"),
            vec![
                Element::new_item(b"ayya".to_vec()),
                Element::new_item(b"ayyb".to_vec()),
                Element::new_item(b"ayyc".to_vec())
            ]
        );

        // Test range inclusive query
        let mut query = Query::new();
        query.insert_range_inclusive(b"b".to_vec()..=b"d".to_vec());
        query.insert_range(b"b".to_vec()..b"c".to_vec());
        assert_eq!(
            Element::get_query(&storage, &[TEST_LEAF], &query, None)
                .expect("expected successful get_query"),
            vec![
                Element::new_item(b"ayyb".to_vec()),
                Element::new_item(b"ayyc".to_vec()),
                Element::new_item(b"ayyd".to_vec())
            ]
        );

        // Test overlaps
        let mut query = Query::new();
        query.insert_key(b"a".to_vec());
        query.insert_range(b"b".to_vec()..b"d".to_vec());
        query.insert_range(b"a".to_vec()..b"c".to_vec());
        assert_eq!(
            Element::get_query(&storage, &[TEST_LEAF], &query, None)
                .expect("expected successful get_query"),
            vec![
                Element::new_item(b"ayya".to_vec()),
                Element::new_item(b"ayyb".to_vec()),
                Element::new_item(b"ayyc".to_vec())
            ]
        );
    }

    #[test]
    fn test_get_range_query() {
        let db = make_grovedb();

        let storage = &db.db;
        let storage_context = storage.get_storage_context([TEST_LEAF]);
        let mut merk = Merk::open(storage_context).expect("cannot open Merk");

        Element::new_item(b"ayyd".to_vec())
            .insert(&mut merk, b"d")
            .expect("expected successful insertion");
        Element::new_item(b"ayyc".to_vec())
            .insert(&mut merk, b"c")
            .expect("expected successful insertion");
        Element::new_item(b"ayya".to_vec())
            .insert(&mut merk, b"a")
            .expect("expected successful insertion");
        Element::new_item(b"ayyb".to_vec())
            .insert(&mut merk, b"b")
            .expect("expected successful insertion");

        // Test range inclusive query
        let mut query = Query::new();
        query.insert_range(b"a".to_vec()..b"d".to_vec());

        let ascending_query = SizedQuery::new(query.clone(), None, None);
        let (elements, skipped) =
            Element::get_sized_query(&storage, &[TEST_LEAF], &ascending_query, None)
                .expect("expected successful get_query");
        assert_eq!(
            elements,
            vec![
                Element::new_item(b"ayya".to_vec()),
                Element::new_item(b"ayyb".to_vec()),
                Element::new_item(b"ayyc".to_vec()),
            ]
        );
        assert_eq!(skipped, 0);

        query.left_to_right = false;

        let backwards_query = SizedQuery::new(query.clone(), None, None);
        let (elements, skipped) =
            Element::get_sized_query(&storage, &[TEST_LEAF], &backwards_query, None)
                .expect("expected successful get_query");
        assert_eq!(
            elements,
            vec![
                Element::new_item(b"ayyc".to_vec()),
                Element::new_item(b"ayyb".to_vec()),
                Element::new_item(b"ayya".to_vec()),
            ]
        );
        assert_eq!(skipped, 0);
    }

    #[test]
    fn test_get_range_inclusive_query() {
        let db = make_grovedb();

        let storage = &db.db;
        let storage_context = storage.get_storage_context([TEST_LEAF]);
        let mut merk = Merk::open(storage_context).expect("cannot open Merk");

        Element::new_item(b"ayyd".to_vec())
            .insert(&mut merk, b"d")
            .expect("expected successful insertion");
        Element::new_item(b"ayyc".to_vec())
            .insert(&mut merk, b"c")
            .expect("expected successful insertion");
        Element::new_item(b"ayya".to_vec())
            .insert(&mut merk, b"a")
            .expect("expected successful insertion");
        Element::new_item(b"ayyb".to_vec())
            .insert(&mut merk, b"b")
            .expect("expected successful insertion");

        // Test range inclusive query
        let mut query = Query::new_with_direction(true);
        query.insert_range_inclusive(b"a".to_vec()..=b"d".to_vec());

        let ascending_query = SizedQuery::new(query.clone(), None, None);
        fn check_elements_no_skipped((elements, skipped): (Vec<Element>, u16), reverse: bool) {
            let mut expected = vec![
                Element::new_item(b"ayya".to_vec()),
                Element::new_item(b"ayyb".to_vec()),
                Element::new_item(b"ayyc".to_vec()),
                Element::new_item(b"ayyd".to_vec()),
            ];
            if reverse {
                expected.reverse();
            }
            assert_eq!(elements, expected);
            assert_eq!(skipped, 0);
        }

        check_elements_no_skipped(
            Element::get_sized_query(&storage, &[TEST_LEAF], &ascending_query, None)
                .expect("expected successful get_query"),
            false,
        );

        query.left_to_right = false;

        let backwards_query = SizedQuery::new(query.clone(), None, None);
        check_elements_no_skipped(
            Element::get_sized_query(&storage, &[TEST_LEAF], &backwards_query, None)
                .expect("expected successful get_query"),
            true,
        );

        // Test range inclusive query
        let mut query = Query::new_with_direction(false);
        query.insert_range_inclusive(b"b".to_vec()..=b"d".to_vec());
        query.insert_range(b"a".to_vec()..b"c".to_vec());

        let backwards_query = SizedQuery::new(query.clone(), None, None);
        check_elements_no_skipped(
            Element::get_sized_query(&storage, &[TEST_LEAF], &backwards_query, None)
                .expect("expected successful get_query"),
            true,
        );
    }

    #[test]
    fn test_get_limit_query() {
        let db = make_grovedb();

        let storage = &db.db;
        let storage_context = storage.get_storage_context([TEST_LEAF]);
        let mut merk = Merk::open(storage_context).expect("cannot open Merk");

        Element::new_item(b"ayyd".to_vec())
            .insert(&mut merk, b"d")
            .expect("expected successful insertion");
        Element::new_item(b"ayyc".to_vec())
            .insert(&mut merk, b"c")
            .expect("expected successful insertion");
        Element::new_item(b"ayya".to_vec())
            .insert(&mut merk, b"a")
            .expect("expected successful insertion");
        Element::new_item(b"ayyb".to_vec())
            .insert(&mut merk, b"b")
            .expect("expected successful insertion");

        // Test queries by key
        let mut query = Query::new_with_direction(true);
        query.insert_key(b"c".to_vec());
        query.insert_key(b"a".to_vec());

        // since these are just keys a backwards query will keep same order
        let backwards_query = SizedQuery::new(query.clone(), None, None);
        let (elements, skipped) =
            Element::get_sized_query(&storage, &[TEST_LEAF], &backwards_query, None)
                .expect("expected successful get_query");
        assert_eq!(
            elements,
            vec![
                Element::new_item(b"ayya".to_vec()),
                Element::new_item(b"ayyc".to_vec()),
            ]
        );
        assert_eq!(skipped, 0);

        // Test queries by key
        let mut query = Query::new_with_direction(false);
        query.insert_key(b"c".to_vec());
        query.insert_key(b"a".to_vec());

        // since these are just keys a backwards query will keep same order
        let backwards_query = SizedQuery::new(query.clone(), None, None);
        let (elements, skipped) =
            Element::get_sized_query(&storage, &[TEST_LEAF], &backwards_query, None)
                .expect("expected successful get_query");
        assert_eq!(
            elements,
            vec![
                Element::new_item(b"ayyc".to_vec()),
                Element::new_item(b"ayya".to_vec()),
            ]
        );
        assert_eq!(skipped, 0);

        // The limit will mean we will only get back 1 item
        let limit_query = SizedQuery::new(query.clone(), Some(1), None);
        let (elements, skipped) =
            Element::get_sized_query(&storage, &[TEST_LEAF], &limit_query, None)
                .expect("expected successful get_query");
        assert_eq!(elements, vec![Element::new_item(b"ayyc".to_vec())]);
        assert_eq!(skipped, 0);

        // Test range query
        let mut query = Query::new_with_direction(true);
        query.insert_range(b"b".to_vec()..b"d".to_vec());
        query.insert_range(b"a".to_vec()..b"c".to_vec());
        let limit_query = SizedQuery::new(query.clone(), Some(2), None);
        let (elements, skipped) =
            Element::get_sized_query(&storage, &[TEST_LEAF], &limit_query, None)
                .expect("expected successful get_query");
        assert_eq!(
            elements,
            vec![
                Element::new_item(b"ayya".to_vec()),
                Element::new_item(b"ayyb".to_vec())
            ]
        );
        assert_eq!(skipped, 0);

        let limit_offset_query = SizedQuery::new(query.clone(), Some(2), Some(1));
        let (elements, skipped) =
            Element::get_sized_query(&storage, &[TEST_LEAF], &limit_offset_query, None)
                .expect("expected successful get_query");
        assert_eq!(
            elements,
            vec![
                Element::new_item(b"ayyb".to_vec()),
                Element::new_item(b"ayyc".to_vec())
            ]
        );
        assert_eq!(skipped, 1);

        // Test range query
        let mut query = Query::new_with_direction(false);
        query.insert_range(b"b".to_vec()..b"d".to_vec());
        query.insert_range(b"a".to_vec()..b"c".to_vec());

        let limit_offset_backwards_query = SizedQuery::new(query.clone(), Some(2), Some(1));
        let (elements, skipped) =
            Element::get_sized_query(&storage, &[TEST_LEAF], &limit_offset_backwards_query, None)
                .expect("expected successful get_query");
        assert_eq!(
            elements,
            vec![
                Element::new_item(b"ayyb".to_vec()),
                Element::new_item(b"ayya".to_vec())
            ]
        );
        assert_eq!(skipped, 1);

        // Test range inclusive query
        let mut query = Query::new_with_direction(true);
        query.insert_range_inclusive(b"b".to_vec()..=b"d".to_vec());
        query.insert_range(b"b".to_vec()..b"c".to_vec());
        let limit_full_query = SizedQuery::new(query.clone(), Some(5), Some(0));
        let (elements, skipped) =
            Element::get_sized_query(&storage, &[TEST_LEAF], &limit_full_query, None)
                .expect("expected successful get_query");
        assert_eq!(
            elements,
            vec![
                Element::new_item(b"ayyb".to_vec()),
                Element::new_item(b"ayyc".to_vec()),
                Element::new_item(b"ayyd".to_vec()),
            ]
        );
        assert_eq!(skipped, 0);

        let mut query = Query::new_with_direction(false);
        query.insert_range_inclusive(b"b".to_vec()..=b"d".to_vec());
        query.insert_range(b"b".to_vec()..b"c".to_vec());

        let limit_offset_backwards_query = SizedQuery::new(query.clone(), Some(2), Some(1));
        let (elements, skipped) =
            Element::get_sized_query(&storage, &[TEST_LEAF], &limit_offset_backwards_query, None)
                .expect("expected successful get_query");
        assert_eq!(
            elements,
            vec![
                Element::new_item(b"ayyc".to_vec()),
                Element::new_item(b"ayyb".to_vec()),
            ]
        );
        assert_eq!(skipped, 1);

        // Test overlaps
        let mut query = Query::new_with_direction(false);
        query.insert_key(b"a".to_vec());
        query.insert_range(b"b".to_vec()..b"d".to_vec());
        query.insert_range(b"b".to_vec()..b"c".to_vec());
        let limit_backwards_query = SizedQuery::new(query.clone(), Some(2), Some(1));
        let (elements, skipped) =
            Element::get_sized_query(&storage, &[TEST_LEAF], &limit_backwards_query, None)
                .expect("expected successful get_query");
        assert_eq!(
            elements,
            vec![
                Element::new_item(b"ayyb".to_vec()),
                Element::new_item(b"ayya".to_vec()),
            ]
        );
        assert_eq!(skipped, 1);
    }
}<|MERGE_RESOLUTION|>--- conflicted
+++ resolved
@@ -547,15 +547,9 @@
     /// If transaction is not passed, the batch will be written immediately.
     /// If transaction is passed, the operation will be committed on the
     /// transaction commit.
-<<<<<<< HEAD
-    pub fn insert_reference<'db, 'ctx, K: AsRef<[u8]>, S: StorageContext<'db, 'ctx>>(
-        &self,
-        merk: &'ctx mut Merk<S>,
-=======
     pub fn insert_reference<'db, K: AsRef<[u8]>, S: StorageContext<'db>>(
         &self,
         merk: &mut Merk<S>,
->>>>>>> e044ec00
         key: K,
         referenced_value: Vec<u8>,
     ) -> Result<(), Error> {
