--- conflicted
+++ resolved
@@ -134,7 +134,6 @@
                         path_vec.push(subquery_key.as_slice());
                     }
 
-<<<<<<< HEAD
                     let inner_merk = subtrees
                         .get(&GroveDb::compress_subtree_key(path_vec.as_slice(), None))
                         .ok_or(Error::InvalidPath("no subtree found under that path"))?;
@@ -156,34 +155,9 @@
                         results.push(Element::get(inner_merk, subquery_key.as_slice())?);
                         if limit.is_some() {
                             *limit = Some(limit.unwrap() - 1);
-=======
-                        let inner_merk = subtrees
-                            .get(&GroveDb::compress_subtree_key(path_vec.as_slice(), None))
-                            .ok_or(Error::InvalidPath("no subtree found under that path"))?;
-                        let inner_query = SizedQuery::new(subquery, *limit, *offset, left_to_right);
-                        let (mut sub_elements, skipped) =
-                            Element::get_sized_query(inner_merk, &inner_query)?;
-                        if let Some(limit) = limit {
-                            *limit -= sub_elements.len() as u16;
-                        }
-                        if let Some(offset) = offset {
-                            *offset -= skipped;
->>>>>>> 1563eaf9
                         }
                     } else {
-<<<<<<< HEAD
                         if offset.is_some() {
-=======
-                        let inner_merk = subtrees
-                            .get(&GroveDb::compress_subtree_key(path_vec.as_slice(), None))
-                            .ok_or(Error::InvalidPath("no subtree found under that path"))?;
-                        if offset.is_none() || offset.is_some() && offset.unwrap() == 0 {
-                            results.push(Element::get(inner_merk, subquery_key.as_slice())?);
-                            if limit.is_some() {
-                                *limit = Some(limit.unwrap() - 1);
-                            }
-                        } else if offset.is_some() {
->>>>>>> 1563eaf9
                             *offset = Some(offset.unwrap() - 1);
                         }
                     }
